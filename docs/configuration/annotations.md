--- conflicted
+++ resolved
@@ -21,13 +21,8 @@
 | `throttle` | `0`-`20` (`0` to disable) | `0` | Client Connection Throttle, which limits the number of subsequent new connections per second from the same client IP |
 | `default-protocol` | `tcp`, `udp`, `http`, `https` | `tcp` | This annotation is used to specify the default protocol for Linode NodeBalancer |
 | `default-proxy-protocol` | `none`, `v1`, `v2` | `none` | Specifies whether to use a version of Proxy Protocol on the underlying NodeBalancer |
-<<<<<<< HEAD
-| `default-algorithm` | `roundrobin`, `leastconn`, `source`, `ring_hash` | `roundrobin` | This annotation is used to specify the default alogrithm for Linode NodeBalancer |
-| `default-stickiness` | `none`, `session`, `table`, `http_cookie`, `source_ip` | `session` UDP, `table` HTTP/HTTPs | This annotation is used to specify the default stickiness for Linode NodeBalancer |
-=======
 | `default-algorithm` | `roundrobin`, `leastconn`, `source`, `ring_hash` | `roundrobin` | This annotation is used to specify the default algorithm for Linode NodeBalancer |
 | `default-stickiness` | `none`, `session`, `table`, `http_cookie`, `source_ip` | `session` (for UDP), `table` (for HTTP/HTTPs) | This annotation is used to specify the default stickiness for Linode NodeBalancer |
->>>>>>> 8d08bde2
 | `port-*` | json object | | Specifies port specific NodeBalancer configuration. See [Port Configuration](#port-specific-configuration) |
 | `check-type` | `none`, `connection`, `http`, `http_body` | `none` for UDP, else `connection` | The type of health check to perform against back-ends. See [Health Checks](loadbalancer.md#health-checks) |
 | `check-path` | string | | The URL path to check on each back-end during health checks |
@@ -62,11 +57,7 @@
         "tls-secret-name": "my-tls-secret",
         "proxy-protocol": "v2",
         "algorithm": "leastconn",
-<<<<<<< HEAD
-        "stickiness": "http_cookie",
-=======
         "stickiness": "http_cookie"
->>>>>>> 8d08bde2
       }
 ```
 
