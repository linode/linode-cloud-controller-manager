--- conflicted
+++ resolved
@@ -14,12 +14,6 @@
 # Dev Setup
 #####################################################################
 CLUSTER_NAME            ?= ccm-$(shell git rev-parse --short HEAD)
-<<<<<<< HEAD
-K8S_VERSION             ?= "v1.31.2"
-CAPI_VERSION            ?= "v1.8.5"
-CAAPH_VERSION           ?= "v0.2.1"
-CAPL_VERSION            ?= "v0.7.1"
-=======
 SUBNET_CLUSTER_NAME     ?= subnet-testing-$(shell git rev-parse --short HEAD)
 VPC_NAME                ?= $(CLUSTER_NAME)
 MANIFEST_NAME           ?= capl-cluster-manifests
@@ -28,17 +22,13 @@
 CAPI_VERSION            ?= "v1.8.5"
 CAAPH_VERSION           ?= "v0.2.1"
 CAPL_VERSION            ?= "v0.8.5"
->>>>>>> 6d72edbc
 CONTROLPLANE_NODES      ?= 1
 WORKER_NODES            ?= 1
 LINODE_FIREWALL_ENABLED ?= true
 LINODE_REGION           ?= us-lax
 LINODE_OS               ?= linode/ubuntu22.04
 KUBECONFIG_PATH         ?= $(CURDIR)/test-cluster-kubeconfig.yaml
-<<<<<<< HEAD
-=======
 SUBNET_KUBECONFIG_PATH	?= $(CURDIR)/subnet-testing-kubeconfig.yaml
->>>>>>> 6d72edbc
 MGMT_KUBECONFIG_PATH    ?= $(CURDIR)/mgmt-cluster-kubeconfig.yaml
 
 # if the $DEVBOX_PACKAGES_DIR env variable exists that means we are within a devbox shell and can safely
@@ -89,11 +79,7 @@
 .PHONY: test
 # we say code is not worth testing unless it's formatted
 test: fmt codegen
-<<<<<<< HEAD
-	go test -v -cover -coverprofile ./coverage.out ./cloud/... ./sentry/... $(TEST_ARGS)
-=======
 	go test -v -coverpkg=./sentry,./cloud/linode/client,./cloud/linode/firewall,./cloud/linode -coverprofile ./coverage.out -cover ./sentry/... ./cloud/... $(TEST_ARGS)
->>>>>>> 6d72edbc
 
 .PHONY: build-linux
 build-linux: codegen
@@ -163,25 +149,15 @@
 .PHONY: generate-capl-cluster-manifests
 generate-capl-cluster-manifests:
 	# Create the CAPL cluster manifests without any CSI driver stuff
-<<<<<<< HEAD
-	LINODE_FIREWALL_ENABLED=$(LINODE_FIREWALL_ENABLED) LINODE_OS=$(LINODE_OS) clusterctl generate cluster $(CLUSTER_NAME) \
-		--kubernetes-version $(K8S_VERSION) --infrastructure linode-linode:$(CAPL_VERSION) \
-		--control-plane-machine-count $(CONTROLPLANE_NODES) --worker-machine-count $(WORKER_NODES) > capl-cluster-manifests.yaml
-=======
 	LINODE_FIREWALL_ENABLED=$(LINODE_FIREWALL_ENABLED) LINODE_OS=$(LINODE_OS) VPC_NAME=$(VPC_NAME) clusterctl generate cluster $(CLUSTER_NAME) \
 		--kubernetes-version $(K8S_VERSION) --infrastructure linode-linode:$(CAPL_VERSION) \
 		--control-plane-machine-count $(CONTROLPLANE_NODES) --worker-machine-count $(WORKER_NODES) > $(MANIFEST_NAME).yaml
 	yq -i e 'select(.kind == "LinodeVPC").spec.subnets = [{"ipv4": "10.0.0.0/8", "label": "default"}, {"ipv4": "172.16.0.0/16", "label": "testing"}]' $(MANIFEST_NAME).yaml
->>>>>>> 6d72edbc
 
 .PHONY: create-capl-cluster
 create-capl-cluster:
 	# Create a CAPL cluster with updated CCM and wait for it to be ready
-<<<<<<< HEAD
-	kubectl apply -f capl-cluster-manifests.yaml
-=======
 	kubectl apply -f $(MANIFEST_NAME).yaml
->>>>>>> 6d72edbc
 	kubectl wait --for=condition=ControlPlaneReady cluster/$(CLUSTER_NAME) --timeout=600s || (kubectl get cluster -o yaml; kubectl get linodecluster -o yaml; kubectl get linodemachines -o yaml)
 	kubectl wait --for=condition=NodeHealthy=true machines -l cluster.x-k8s.io/cluster-name=$(CLUSTER_NAME) --timeout=900s
 	clusterctl get kubeconfig $(CLUSTER_NAME) > $(KUBECONFIG_PATH)
@@ -192,10 +168,7 @@
 .PHONY: patch-linode-ccm
 patch-linode-ccm:
 	KUBECONFIG=$(KUBECONFIG_PATH) kubectl patch -n kube-system daemonset ccm-linode --type='json' -p="[{'op': 'replace', 'path': '/spec/template/spec/containers/0/image', 'value': '${IMG}'}]"
-<<<<<<< HEAD
-=======
 	KUBECONFIG=$(KUBECONFIG_PATH) kubectl patch -n kube-system daemonset ccm-linode --type='json' -p='[{"op": "add", "path": "/spec/template/spec/containers/0/env/-", "value": {"name": "LINODE_API_VERSION", "value": "v4beta"}}]'
->>>>>>> 6d72edbc
 	KUBECONFIG=$(KUBECONFIG_PATH) kubectl rollout status -n kube-system daemonset/ccm-linode --timeout=600s
 	KUBECONFIG=$(KUBECONFIG_PATH) kubectl -n kube-system get daemonset/ccm-linode -o yaml
 
@@ -227,11 +200,7 @@
 	KUBECONFIG=$(KUBECONFIG_PATH) \
 	REGION=$(LINODE_REGION) \
 	LINODE_TOKEN=$(LINODE_TOKEN) \
-<<<<<<< HEAD
-	chainsaw test e2e/test --parallel 2
-=======
 	chainsaw test e2e/test --parallel 2 $(E2E_FLAGS)
->>>>>>> 6d72edbc
 
 .PHONY: e2e-test-bgp
 e2e-test-bgp:
@@ -242,9 +211,6 @@
 		KUBECONFIG=$(KUBECONFIG_PATH) \
 		REGION=$(LINODE_REGION) \
 		LINODE_TOKEN=$(LINODE_TOKEN) \
-<<<<<<< HEAD
-		chainsaw test e2e/bgp-test/lb-cilium-bgp
-=======
 		chainsaw test e2e/bgp-test/lb-cilium-bgp $(E2E_FLAGS)
 
 .PHONY: e2e-test-subnet
@@ -267,7 +233,6 @@
 		FIRST_CONFIG=$(KUBECONFIG_PATH) \
 		SECOND_CONFIG=$(SUBNET_KUBECONFIG_PATH) \
 		chainsaw test e2e/subnet-test $(E2E_FLAGS)
->>>>>>> 6d72edbc
 
 #####################################################################
 # OS / ARCH
