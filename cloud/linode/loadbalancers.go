package linode

import (
	"context"
	"encoding/json"
	"errors"
	"fmt"
	"net"
	"net/http"
	"net/netip"
	"os"
	"reflect"
	"strconv"
	"strings"
	"time"

	"github.com/cilium/cilium/pkg/k8s/apis/cilium.io/v2alpha1"
	ciliumclient "github.com/cilium/cilium/pkg/k8s/client/clientset/versioned/typed/cilium.io/v2alpha1"
	"github.com/linode/linodego"
	v1 "k8s.io/api/core/v1"
	k8serrors "k8s.io/apimachinery/pkg/api/errors"
	metav1 "k8s.io/apimachinery/pkg/apis/meta/v1"
	"k8s.io/client-go/kubernetes"
	"k8s.io/client-go/rest"
	"k8s.io/client-go/tools/clientcmd"
	cloudprovider "k8s.io/cloud-provider"
	"k8s.io/klog/v2"

	"github.com/linode/linode-cloud-controller-manager/cloud/annotations"
	"github.com/linode/linode-cloud-controller-manager/cloud/linode/client"
	"github.com/linode/linode-cloud-controller-manager/cloud/linode/firewall"
	"github.com/linode/linode-cloud-controller-manager/sentry"
)

var (
	errNoNodesAvailable          = errors.New("no nodes available for nodebalancer")
	maxConnThrottleStringLen int = 20

	// validProtocols is a map of valid protocols
	validProtocols = map[string]bool{
		string(linodego.ProtocolTCP):   true,
		string(linodego.ProtocolUDP):   true,
		string(linodego.ProtocolHTTP):  true,
		string(linodego.ProtocolHTTPS): true,
	}
	// validProxyProtocols is a map of valid proxy protocols
	validProxyProtocols = map[string]bool{
		string(linodego.ProxyProtocolNone): true,
		string(linodego.ProxyProtocolV1):   true,
		string(linodego.ProxyProtocolV2):   true,
	}
	// validTCPAlgorithms is a map of valid TCP algorithms
	validTCPAlgorithms = map[string]bool{
		string(linodego.AlgorithmRoundRobin): true,
		string(linodego.AlgorithmLeastConn):  true,
		string(linodego.AlgorithmSource):     true,
	}
	// validUDPAlgorithms is a map of valid UDP algorithms
	validUDPAlgorithms = map[string]bool{
		string(linodego.AlgorithmRoundRobin): true,
		string(linodego.AlgorithmRingHash):   true,
		string(linodego.AlgorithmLeastConn):  true,
	}
<<<<<<< HEAD
	// validTCPStickiness is a map of valid HTTP stickiness options
=======
	// validHTTPStickiness is a map of valid HTTP stickiness options
>>>>>>> 8d08bde2
	validHTTPStickiness = map[string]bool{
		string(linodego.StickinessNone):       true,
		string(linodego.StickinessHTTPCookie): true,
		string(linodego.StickinessTable):      true,
	}
	// validHTTPSStickiness is the same as validHTTPStickiness, but for HTTPS
	validHTTPSStickiness = map[string]bool{
		string(linodego.StickinessNone):       true,
		string(linodego.StickinessHTTPCookie): true,
		string(linodego.StickinessTable):      true,
	}
	// validUDPStickiness is a map of valid UDP stickiness options
	validUDPStickiness = map[string]bool{
		string(linodego.StickinessNone):     true,
		string(linodego.StickinessSession):  true,
		string(linodego.StickinessSourceIP): true,
	}
	// validNBConfigChecks is a map of valid NodeBalancer config checks
	validNBConfigChecks = map[string]bool{
		string(linodego.CheckNone):       true,
		string(linodego.CheckHTTP):       true,
		string(linodego.CheckHTTPBody):   true,
		string(linodego.CheckConnection): true,
	}
)

type lbNotFoundError struct {
	serviceNn      string
	nodeBalancerID int
}

func (e lbNotFoundError) Error() string {
	if e.nodeBalancerID != 0 {
		return fmt.Sprintf("LoadBalancer (%d) not found for service (%s)", e.nodeBalancerID, e.serviceNn)
	}
	return fmt.Sprintf("LoadBalancer not found for service (%s)", e.serviceNn)
}

type loadbalancers struct {
	client           client.Client
	zone             string
	kubeClient       kubernetes.Interface
	ciliumClient     ciliumclient.CiliumV2alpha1Interface
	loadBalancerType string
}

type portConfigAnnotation struct {
	TLSSecretName string `json:"tls-secret-name"`
	Protocol      string `json:"protocol"`
	ProxyProtocol string `json:"proxy-protocol"`
	Algorithm     string `json:"algorithm"`
	Stickiness    string `json:"stickiness"`
	UDPCheckPort  string `json:"udp-check-port"`
}

type portConfig struct {
	TLSSecretName string
	Protocol      linodego.ConfigProtocol
	ProxyProtocol linodego.ConfigProxyProtocol
	Port          int
	Algorithm     linodego.ConfigAlgorithm
	Stickiness    linodego.ConfigStickiness
	UDPCheckPort  int
}

// newLoadbalancers returns a cloudprovider.LoadBalancer whose concrete type is a *loadbalancer.
func newLoadbalancers(client client.Client, zone string) cloudprovider.LoadBalancer {
	return &loadbalancers{client: client, zone: zone, loadBalancerType: Options.LoadBalancerType}
}

func (l *loadbalancers) getNodeBalancerForService(ctx context.Context, service *v1.Service) (*linodego.NodeBalancer, error) {
	rawID := service.GetAnnotations()[annotations.AnnLinodeNodeBalancerID]
	id, idErr := strconv.Atoi(rawID)
	hasIDAnn := idErr == nil && id != 0

	if hasIDAnn {
		sentry.SetTag(ctx, "load_balancer_id", rawID)
		return l.getNodeBalancerByID(ctx, service, id)
	}
	return l.getNodeBalancerByStatus(ctx, service)
}

func (l *loadbalancers) getLatestServiceLoadBalancerStatus(ctx context.Context, service *v1.Service) (v1.LoadBalancerStatus, error) {
	err := l.retrieveKubeClient()
	if err != nil {
		return v1.LoadBalancerStatus{}, err
	}

	service, err = l.kubeClient.CoreV1().Services(service.Namespace).Get(ctx, service.Name, metav1.GetOptions{})
	if err != nil {
		return v1.LoadBalancerStatus{}, err
	}
	return service.Status.LoadBalancer, nil
}

// getNodeBalancerByStatus attempts to get the NodeBalancer from the IP or hostname specified in the
// most recent LoadBalancer status.
func (l *loadbalancers) getNodeBalancerByStatus(ctx context.Context, service *v1.Service) (nb *linodego.NodeBalancer, err error) {
	for _, ingress := range service.Status.LoadBalancer.Ingress {
		if ingress.IP != "" {
			address, err := netip.ParseAddr(ingress.IP)
			if err != nil {
				klog.Warningf("failed to parse IP address %s from service %s/%s status, error: %s", ingress.IP, service.Namespace, service.Name, err)
			} else {
				return l.getNodeBalancerByIP(ctx, service, address)
			}
		}
		if ingress.Hostname != "" {
			return l.getNodeBalancerByHostname(ctx, service, ingress.Hostname)
		}
	}
	return nil, lbNotFoundError{serviceNn: getServiceNn(service)}
}

// cleanupOldNodeBalancer removes the service's disowned NodeBalancer if there is one.
//
// The current NodeBalancer from getNodeBalancerForService is compared to the most recent
// LoadBalancer status; if they are different (because of an updated NodeBalancerID
// annotation), the old one is deleted.
func (l *loadbalancers) cleanupOldNodeBalancer(ctx context.Context, service *v1.Service) error {
	// unless there's an annotation, we can never get a past and current NB to differ,
	// because they're looked up the same way
	if _, ok := service.GetAnnotations()[annotations.AnnLinodeNodeBalancerID]; !ok {
		return nil
	}

	previousNB, err := l.getNodeBalancerByStatus(ctx, service)
	if err != nil {
		var targetError lbNotFoundError
		if errors.As(err, &targetError) {
			return nil
		} else {
			return err
		}
	}

	nb, err := l.getNodeBalancerForService(ctx, service)
	if err != nil {
		return err
	}

	if previousNB.ID == nb.ID {
		return nil
	}

	if err := l.client.DeleteNodeBalancer(ctx, previousNB.ID); err != nil {
		return err
	}

	klog.Infof("successfully deleted old NodeBalancer (%d) for service (%s)", previousNB.ID, getServiceNn(service))
	return nil
}

// GetLoadBalancerName returns the name of the load balancer.
//
// GetLoadBalancer will not modify service.
func (l *loadbalancers) GetLoadBalancerName(_ context.Context, _ string, _ *v1.Service) string {
	unixNano := strconv.FormatInt(time.Now().UnixNano(), 16)
	return fmt.Sprintf("ccm-%s", unixNano[len(unixNano)-12:])
}

// GetLoadBalancer returns the *v1.LoadBalancerStatus of service.
//
// GetLoadBalancer will not modify service.
func (l *loadbalancers) GetLoadBalancer(ctx context.Context, clusterName string, service *v1.Service) (*v1.LoadBalancerStatus, bool, error) {
	ctx = sentry.SetHubOnContext(ctx)
	sentry.SetTag(ctx, "cluster_name", clusterName)
	sentry.SetTag(ctx, "service", service.Name)

	// Handle LoadBalancers backed by Cilium
	if l.loadBalancerType == ciliumLBType {
		return &v1.LoadBalancerStatus{
			Ingress: service.Status.LoadBalancer.Ingress,
		}, true, nil
	}

	nb, err := l.getNodeBalancerForService(ctx, service)
	if err != nil {
		var targetError lbNotFoundError
		if errors.As(err, &targetError) {
			return nil, false, nil
		} else {
			sentry.CaptureError(ctx, err)
			return nil, false, err
		}
	}

	return makeLoadBalancerStatus(service, nb), true, nil
}

// EnsureLoadBalancer ensures that the cluster is running a load balancer for
// service.
//
// EnsureLoadBalancer will not modify service or nodes.
func (l *loadbalancers) EnsureLoadBalancer(ctx context.Context, clusterName string, service *v1.Service, nodes []*v1.Node) (lbStatus *v1.LoadBalancerStatus, err error) {
	ctx = sentry.SetHubOnContext(ctx)
	sentry.SetTag(ctx, "cluster_name", clusterName)
	sentry.SetTag(ctx, "service", service.Name)
	serviceNn := getServiceNn(service)

	// Handle LoadBalancers backed by Cilium
	if l.loadBalancerType == ciliumLBType {
		klog.Infof("handling LoadBalancer Service %s as %s", serviceNn, ciliumLBClass)

		if err = l.ensureCiliumBGPPeeringPolicy(ctx); err != nil {
			klog.Infof("Failed to ensure CiliumBGPPeeringPolicy: %v", err)
			return nil, err
		}

		// check for existing CiliumLoadBalancerIPPool for service
		var pool *v2alpha1.CiliumLoadBalancerIPPool
		pool, err = l.getCiliumLBIPPool(ctx, service)
		if err != nil && !k8serrors.IsNotFound(err) {
			klog.Infof("Failed to get CiliumLoadBalancerIPPool: %s", err.Error())
			return nil, err
		}
		// if the CiliumLoadBalancerIPPool doesn't exist, it's not nil, instead an empty struct
		// gets returned, so we check if this is so via the Name being empty
		if pool != nil && pool.Name != "" {
			klog.Infof("Cilium LB IP pool %s for Service %s ensured", pool.Name, serviceNn)
			// ingress will be set by Cilium
			return &v1.LoadBalancerStatus{
				Ingress: service.Status.LoadBalancer.Ingress,
			}, nil
		}

		var ipHolderSuffix string
		if Options.IpHolderSuffix != "" {
			ipHolderSuffix = Options.IpHolderSuffix
			klog.Infof("using parameter-based IP Holder suffix %s for Service %s", ipHolderSuffix, serviceNn)
		}

		// CiliumLoadBalancerIPPool does not yet exist for the service
		var sharedIP string
		if sharedIP, err = l.createSharedIP(ctx, nodes, ipHolderSuffix); err != nil {
			klog.Errorf("Failed to request shared instance IP: %s", err.Error())
			return nil, err
		}
		if _, err = l.createCiliumLBIPPool(ctx, service, sharedIP); err != nil {
			klog.Infof("Failed to create CiliumLoadBalancerIPPool: %s", err.Error())
			return nil, err
		}

		// ingress will be set by Cilium
		return &v1.LoadBalancerStatus{
			Ingress: service.Status.LoadBalancer.Ingress,
		}, nil
	}

	// Handle LoadBalancers backed by NodeBalancers
	var nb *linodego.NodeBalancer

	nb, err = l.getNodeBalancerForService(ctx, service)
	if err == nil {
		if err = l.updateNodeBalancer(ctx, clusterName, service, nodes, nb); err != nil {
			sentry.CaptureError(ctx, err)
			return nil, err
		}
	} else {
		var targetError lbNotFoundError
		if errors.As(err, &targetError) {
			if service.GetAnnotations()[annotations.AnnLinodeNodeBalancerID] != "" {
				// a load balancer annotation has been created so a NodeBalancer is coming, error out and retry later
				klog.Infof("NodeBalancer created but not available yet, waiting...")
				sentry.CaptureError(ctx, err)
				return nil, err
			}

			if nb, err = l.buildLoadBalancerRequest(ctx, clusterName, service, nodes); err != nil {
				sentry.CaptureError(ctx, err)
				return nil, err
			}
			klog.Infof("created new NodeBalancer (%d) for service (%s)", nb.ID, serviceNn)
		} else {
			sentry.CaptureError(ctx, err)
			return nil, err
		}
	}

	klog.Infof("NodeBalancer (%d) has been ensured for service (%s)", nb.ID, serviceNn)
	lbStatus = makeLoadBalancerStatus(service, nb)

	if !l.shouldPreserveNodeBalancer(service) {
		if err := l.cleanupOldNodeBalancer(ctx, service); err != nil {
			sentry.CaptureError(ctx, err)
			return nil, err
		}
	}

	return lbStatus, nil
}

func (l *loadbalancers) updateNodeBalancer(
	ctx context.Context,
	clusterName string,
	service *v1.Service,
	nodes []*v1.Node,
	nb *linodego.NodeBalancer,
) (err error) {
	if len(nodes) == 0 {
		return fmt.Errorf("%w: service %s", errNoNodesAvailable, getServiceNn(service))
	}

	connThrottle := getConnectionThrottle(service)
	if connThrottle != nb.ClientConnThrottle {
		update := nb.GetUpdateOptions()
		update.ClientConnThrottle = &connThrottle
		nb, err = l.client.UpdateNodeBalancer(ctx, nb.ID, update)
		if err != nil {
			sentry.CaptureError(ctx, err)
			return err
		}
	}

	tags := l.GetLoadBalancerTags(ctx, clusterName, service)
	if !reflect.DeepEqual(nb.Tags, tags) {
		update := nb.GetUpdateOptions()
		update.Tags = &tags
		nb, err = l.client.UpdateNodeBalancer(ctx, nb.ID, update)
		if err != nil {
			sentry.CaptureError(ctx, err)
			return err
		}
	}

	fwClient := firewall.LinodeClient{Client: l.client}
	err = fwClient.UpdateNodeBalancerFirewall(ctx, l.GetLoadBalancerName(ctx, clusterName, service), tags, service, nb)
	if err != nil {
		return err
	}

	// Get all of the NodeBalancer's configs
	nbCfgs, err := l.client.ListNodeBalancerConfigs(ctx, nb.ID, nil)
	if err != nil {
		sentry.CaptureError(ctx, err)
		return err
	}

	// Delete any configs for ports that have been removed from the Service
	if err = l.deleteUnusedConfigs(ctx, nbCfgs, service.Spec.Ports); err != nil {
		sentry.CaptureError(ctx, err)
		return err
	}

	// Add or overwrite configs for each of the Service's ports
	for _, port := range service.Spec.Ports {
		// Construct a new config for this port
		newNBCfg, err := l.buildNodeBalancerConfig(ctx, service, port)
		if err != nil {
			sentry.CaptureError(ctx, err)
			return err
		}

		// Look for an existing config for this port
		var currentNBCfg *linodego.NodeBalancerConfig
		for i := range nbCfgs {
			nbc := nbCfgs[i]
			if nbc.Port == int(port.Port) {
				currentNBCfg = &nbc
				break
			}
		}
		oldNBNodeIDs := make(map[string]int)
		if currentNBCfg != nil {
			// Obtain list of current NB nodes and convert it to map of node IDs
			var currentNBNodes []linodego.NodeBalancerNode
			currentNBNodes, err = l.client.ListNodeBalancerNodes(ctx, nb.ID, currentNBCfg.ID, nil)
			if err != nil {
				// This error can be ignored, because if we fail to get nodes we can anyway rebuild the config from scratch,
				// it would just cause the NB to reload config even if the node list did not change, so we prefer to send IDs when it is posible.
				klog.Warningf("Unable to list existing nodebalancer nodes for NB %d config %d, error: %s", nb.ID, newNBCfg.ID, err)
			}
			for _, node := range currentNBNodes {
				oldNBNodeIDs[node.Address] = node.ID
			}
			klog.Infof("Nodebalancer %d had nodes %v", nb.ID, oldNBNodeIDs)
		} else {
			klog.Infof("No preexisting nodebalancer for port %v found.", port.Port)
		}
		// Add all of the Nodes to the config
		newNBNodes := make([]linodego.NodeBalancerConfigRebuildNodeOptions, 0, len(nodes))
		subnetID := 0
		backendIPv4Range, ok := service.GetAnnotations()[annotations.NodeBalancerBackendIPv4Range]
		if ok {
			if err = validateNodeBalancerBackendIPv4Range(backendIPv4Range); err != nil {
				return err
			}

			var id int
			id, err = l.getSubnetIDForSVC(ctx, service)
			if err != nil {
				sentry.CaptureError(ctx, err)
				return fmt.Errorf("Error getting subnet ID for service %s: %w", service.Name, err)
			}
			subnetID = id
		}
		for _, node := range nodes {
			newNodeOpts := l.buildNodeBalancerNodeConfigRebuildOptions(node, port.NodePort, subnetID, newNBCfg.Protocol)
			oldNodeID, ok := oldNBNodeIDs[newNodeOpts.Address]
			if ok {
				newNodeOpts.ID = oldNodeID
			} else {
				klog.Infof("No preexisting node id for %v found.", newNodeOpts.Address)
			}
			newNBNodes = append(newNBNodes, newNodeOpts)
		}

		// If there's no existing config, create it
		var rebuildOpts linodego.NodeBalancerConfigRebuildOptions
		if currentNBCfg == nil {
			createOpts := newNBCfg.GetCreateOptions()

			currentNBCfg, err = l.client.CreateNodeBalancerConfig(ctx, nb.ID, createOpts)
			if err != nil {
				sentry.CaptureError(ctx, err)
				return fmt.Errorf("[port %d] error creating NodeBalancer config: %w", int(port.Port), err)
			}
			rebuildOpts = currentNBCfg.GetRebuildOptions()

			// SSLCert and SSLKey return <REDACTED> from the API, so copy the
			// value that we sent in create for the rebuild
			rebuildOpts.SSLCert = newNBCfg.SSLCert
			rebuildOpts.SSLKey = newNBCfg.SSLKey
		} else {
			rebuildOpts = newNBCfg.GetRebuildOptions()
		}

		rebuildOpts.Nodes = newNBNodes

		if _, err = l.client.RebuildNodeBalancerConfig(ctx, nb.ID, currentNBCfg.ID, rebuildOpts); err != nil {
			sentry.CaptureError(ctx, err)
			return fmt.Errorf("[port %d] error rebuilding NodeBalancer config: %w", int(port.Port), err)
		}
	}

	return nil
}

// UpdateLoadBalancer updates the NodeBalancer to have configs that match the Service's ports
func (l *loadbalancers) UpdateLoadBalancer(ctx context.Context, clusterName string, service *v1.Service, nodes []*v1.Node) (err error) {
	ctx = sentry.SetHubOnContext(ctx)
	sentry.SetTag(ctx, "cluster_name", clusterName)
	sentry.SetTag(ctx, "service", service.Name)

	// handle LoadBalancers backed by Cilium
	if l.loadBalancerType == ciliumLBType {
		klog.Infof("handling update for LoadBalancer Service %s/%s as %s", service.Namespace, service.Name, ciliumLBClass)
		serviceNn := getServiceNn(service)
		var ipHolderSuffix string
		if Options.IpHolderSuffix != "" {
			ipHolderSuffix = Options.IpHolderSuffix
			klog.V(3).Infof("using parameter-based IP Holder suffix %s for Service %s", ipHolderSuffix, serviceNn)
		}

		// make sure that IPs are shared properly on the Node if using load-balancers not backed by NodeBalancers
		for _, node := range nodes {
			if err = l.handleIPSharing(ctx, node, ipHolderSuffix); err != nil {
				return err
			}
		}
		return nil
	}

	// UpdateLoadBalancer is invoked with a nil LoadBalancerStatus; we must fetch the latest
	// status for NodeBalancer discovery.
	serviceWithStatus := service.DeepCopy()
	serviceWithStatus.Status.LoadBalancer, err = l.getLatestServiceLoadBalancerStatus(ctx, service)
	if err != nil {
		return fmt.Errorf("failed to get latest LoadBalancer status for service (%s): %w", getServiceNn(service), err)
	}

	nb, err := l.getNodeBalancerForService(ctx, serviceWithStatus)
	if err != nil {
		sentry.CaptureError(ctx, err)
		return err
	}

	if !l.shouldPreserveNodeBalancer(service) {
		if err := l.cleanupOldNodeBalancer(ctx, service); err != nil {
			sentry.CaptureError(ctx, err)
			return err
		}
	}

	return l.updateNodeBalancer(ctx, clusterName, serviceWithStatus, nodes, nb)
}

// Delete any NodeBalancer configs for ports that no longer exist on the Service
// Note: Don't build a map or other lookup structure here, it is not worth the overhead
func (l *loadbalancers) deleteUnusedConfigs(ctx context.Context, nbConfigs []linodego.NodeBalancerConfig, servicePorts []v1.ServicePort) error {
	for _, nbc := range nbConfigs {
		found := false
		for _, sp := range servicePorts {
			if nbc.Port == int(sp.Port) {
				found = true
			}
		}
		if !found {
			if err := l.client.DeleteNodeBalancerConfig(ctx, nbc.NodeBalancerID, nbc.ID); err != nil {
				return err
			}
		}
	}
	return nil
}

// shouldPreserveNodeBalancer determines whether a NodeBalancer should be deleted based on the
// service's preserve annotation.
func (l *loadbalancers) shouldPreserveNodeBalancer(service *v1.Service) bool {
	return getServiceBoolAnnotation(service, annotations.AnnLinodeLoadBalancerPreserve)
}

// EnsureLoadBalancerDeleted deletes the specified loadbalancer if it exists.
// nil is returned if the load balancer for service does not exist or is
// successfully deleted.
//
// EnsureLoadBalancerDeleted will not modify service.
func (l *loadbalancers) EnsureLoadBalancerDeleted(ctx context.Context, clusterName string, service *v1.Service) error {
	ctx = sentry.SetHubOnContext(ctx)
	sentry.SetTag(ctx, "cluster_name", clusterName)
	sentry.SetTag(ctx, "service", service.Name)

	// Handle LoadBalancers backed by Cilium
	if l.loadBalancerType == ciliumLBType {
		klog.Infof("handling LoadBalancer Service %s/%s as %s", service.Namespace, service.Name, ciliumLBClass)
		if err := l.deleteSharedIP(ctx, service); err != nil {
			return err
		}
		// delete CiliumLoadBalancerIPPool for service
		if err := l.deleteCiliumLBIPPool(ctx, service); err != nil && !k8serrors.IsNotFound(err) {
			klog.Infof("Failed to delete CiliumLoadBalancerIPPool")
			return err
		}

		return nil
	}

	// Handle LoadBalancers backed by NodeBalancers

	serviceNn := getServiceNn(service)

	if len(service.Status.LoadBalancer.Ingress) == 0 {
		klog.Infof("short-circuiting deletion of NodeBalancer for service(%s) as LoadBalancer ingress is not present", serviceNn)
		return nil
	}

	nb, err := l.getNodeBalancerForService(ctx, service)
	if err != nil {
		var targetError lbNotFoundError
		if errors.As(err, &targetError) {
			klog.Infof("short-circuiting deletion for NodeBalancer for service (%s) as one does not exist: %s", serviceNn, err)
			return nil
		} else {
			klog.Errorf("failed to get NodeBalancer for service (%s): %s", serviceNn, err)
			sentry.CaptureError(ctx, err)
			return err
		}
	}

	if l.shouldPreserveNodeBalancer(service) {
		klog.Infof(
			"short-circuiting deletion of NodeBalancer (%d) for service (%s) as annotated with %s",
			nb.ID,
			serviceNn,
			annotations.AnnLinodeLoadBalancerPreserve,
		)
		return nil
	}

	fwClient := firewall.LinodeClient{Client: l.client}
	if err = fwClient.DeleteNodeBalancerFirewall(ctx, service, nb); err != nil {
		return err
	}

	if err = l.client.DeleteNodeBalancer(ctx, nb.ID); err != nil {
		klog.Errorf("failed to delete NodeBalancer (%d) for service (%s): %s", nb.ID, serviceNn, err)
		sentry.CaptureError(ctx, err)
		return err
	}

	klog.Infof("successfully deleted NodeBalancer (%d) for service (%s)", nb.ID, serviceNn)
	return nil
}

func (l *loadbalancers) getNodeBalancerByHostname(ctx context.Context, service *v1.Service, hostname string) (*linodego.NodeBalancer, error) {
	lbs, err := l.client.ListNodeBalancers(ctx, nil)
	if err != nil {
		return nil, err
	}
	for _, lb := range lbs {
		if *lb.Hostname == hostname {
			klog.V(2).Infof("found NodeBalancer (%d) for service (%s) via hostname (%s)", lb.ID, getServiceNn(service), hostname)
			return &lb, nil
		}
	}
	return nil, lbNotFoundError{serviceNn: getServiceNn(service)}
}

func (l *loadbalancers) getNodeBalancerByIP(ctx context.Context, service *v1.Service, ip netip.Addr) (*linodego.NodeBalancer, error) {
	var filter string
	if ip.Is6() {
		filter = fmt.Sprintf(`{"ipv6": "%v"}`, ip.String())
	} else {
		filter = fmt.Sprintf(`{"ipv4": "%v"}`, ip.String())
	}

	lbs, err := l.client.ListNodeBalancers(ctx, &linodego.ListOptions{Filter: filter})
	if err != nil {
		return nil, err
	}
	if len(lbs) == 0 {
		return nil, lbNotFoundError{serviceNn: getServiceNn(service)}
	}
	klog.V(2).Infof("found NodeBalancer (%d) for service (%s) via IP (%s)", lbs[0].ID, getServiceNn(service), ip.String())
	return &lbs[0], nil
}

func (l *loadbalancers) getNodeBalancerByID(ctx context.Context, service *v1.Service, id int) (*linodego.NodeBalancer, error) {
	nb, err := l.client.GetNodeBalancer(ctx, id)
	if err != nil {
		var targetError *linodego.Error
		if errors.As(err, &targetError) && targetError.Code == http.StatusNotFound {
			return nil, lbNotFoundError{serviceNn: getServiceNn(service), nodeBalancerID: id}
		}
		return nil, err
	}
	return nb, nil
}

func (l *loadbalancers) GetLoadBalancerTags(_ context.Context, clusterName string, service *v1.Service) []string {
	tags := []string{}
	if clusterName != "" {
		tags = append(tags, clusterName)
	}

	tags = append(tags, Options.NodeBalancerTags...)

	tagStr, ok := service.GetAnnotations()[annotations.AnnLinodeLoadBalancerTags]
	if ok {
		return append(tags, strings.Split(tagStr, ",")...)
	}

	return tags
}

// GetLinodeNBType returns the NodeBalancer type for the service.
func (l *loadbalancers) GetLinodeNBType(service *v1.Service) linodego.NodeBalancerPlanType {
	typeStr, ok := service.GetAnnotations()[annotations.AnnLinodeNodeBalancerType]
	if ok && linodego.NodeBalancerPlanType(typeStr) == linodego.NBTypePremium {
		return linodego.NBTypePremium
	}

	return linodego.NodeBalancerPlanType(Options.DefaultNBType)
}

func (l *loadbalancers) createNodeBalancer(ctx context.Context, clusterName string, service *v1.Service, configs []*linodego.NodeBalancerConfigCreateOptions) (lb *linodego.NodeBalancer, err error) {
	connThrottle := getConnectionThrottle(service)

	label := l.GetLoadBalancerName(ctx, clusterName, service)
	tags := l.GetLoadBalancerTags(ctx, clusterName, service)
	nbType := l.GetLinodeNBType(service)
	createOpts := linodego.NodeBalancerCreateOptions{
		Label:              &label,
		Region:             l.zone,
		ClientConnThrottle: &connThrottle,
		Configs:            configs,
		Tags:               tags,
		Type:               nbType,
	}

	backendIPv4Range, ok := service.GetAnnotations()[annotations.NodeBalancerBackendIPv4Range]
	if ok {
		if err := validateNodeBalancerBackendIPv4Range(backendIPv4Range); err != nil {
			return nil, err
		}
		subnetID, err := l.getSubnetIDForSVC(ctx, service)
		if err != nil {
			return nil, err
		}
		createOpts.VPCs = []linodego.NodeBalancerVPCOptions{
			{
				SubnetID:  subnetID,
				IPv4Range: backendIPv4Range,
			},
		}
	}

	fwid, ok := service.GetAnnotations()[annotations.AnnLinodeCloudFirewallID]
	if ok {
		firewallID, err := strconv.Atoi(fwid)
		if err != nil {
			return nil, err
		}
		createOpts.FirewallID = firewallID
	} else {
		// There's no firewallID already set, see if we need to create a new fw, look for the acl annotation.
		_, ok := service.GetAnnotations()[annotations.AnnLinodeCloudFirewallACL]
		if ok {
			fwcreateOpts, err := firewall.CreateFirewallOptsForSvc(label, tags, service)
			if err != nil {
				return nil, err
			}

			fw, err := l.client.CreateFirewall(ctx, *fwcreateOpts)
			if err != nil {
				return nil, err
			}
			createOpts.FirewallID = fw.ID
		}
		// no need to deal with firewalls, continue creating nb's
	}

	return l.client.CreateNodeBalancer(ctx, createOpts)
}

func (l *loadbalancers) buildNodeBalancerConfig(ctx context.Context, service *v1.Service, port v1.ServicePort) (linodego.NodeBalancerConfig, error) {
	portConfigResult, err := getPortConfig(service, port)
	if err != nil {
		return linodego.NodeBalancerConfig{}, err
	}

	health, err := getHealthCheckType(service, port)
	if err != nil {
		return linodego.NodeBalancerConfig{}, err
	}

	config := linodego.NodeBalancerConfig{
		Port:          int(port.Port),
		Protocol:      portConfigResult.Protocol,
		ProxyProtocol: portConfigResult.ProxyProtocol,
		Check:         health,
		Algorithm:     portConfigResult.Algorithm,
	}

	if portConfigResult.Stickiness != "" {
		config.Stickiness = portConfigResult.Stickiness
	}

	if portConfigResult.UDPCheckPort != 0 {
		config.UDPCheckPort = portConfigResult.UDPCheckPort
	}

	if health == linodego.CheckHTTP || health == linodego.CheckHTTPBody {
		path := service.GetAnnotations()[annotations.AnnLinodeCheckPath]
		if path == "" {
			path = "/"
		}
		config.CheckPath = path
	}

	if health == linodego.CheckHTTPBody {
		body := service.GetAnnotations()[annotations.AnnLinodeCheckBody]
		if body == "" {
			return config, fmt.Errorf("for health check type http_body need body regex annotation %v", annotations.AnnLinodeCheckBody)
		}
		config.CheckBody = body
	}
	checkInterval := 5
	if ci, ok := service.GetAnnotations()[annotations.AnnLinodeHealthCheckInterval]; ok {
		if checkInterval, err = strconv.Atoi(ci); err != nil {
			return config, err
		}
	}
	config.CheckInterval = checkInterval

	checkTimeout := 3
	if ct, ok := service.GetAnnotations()[annotations.AnnLinodeHealthCheckTimeout]; ok {
		if checkTimeout, err = strconv.Atoi(ct); err != nil {
			return config, err
		}
	}
	config.CheckTimeout = checkTimeout

	checkAttempts := 2
	if ca, ok := service.GetAnnotations()[annotations.AnnLinodeHealthCheckAttempts]; ok {
		if checkAttempts, err = strconv.Atoi(ca); err != nil {
			return config, err
		}
	}
	config.CheckAttempts = checkAttempts

	checkPassive := true
	if config.Protocol == linodego.ProtocolUDP {
		checkPassive = false
	} else if cp, ok := service.GetAnnotations()[annotations.AnnLinodeHealthCheckPassive]; ok {
		if checkPassive, err = strconv.ParseBool(cp); err != nil {
			return config, err
		}
	}
	config.CheckPassive = checkPassive

	if portConfigResult.Protocol == linodego.ProtocolHTTPS {
		if err = l.addTLSCert(ctx, service, &config, portConfigResult); err != nil {
			return config, err
		}
	}

	return config, nil
}

func (l *loadbalancers) addTLSCert(ctx context.Context, service *v1.Service, nbConfig *linodego.NodeBalancerConfig, config portConfig) error {
	err := l.retrieveKubeClient()
	if err != nil {
		return err
	}

	nbConfig.SSLCert, nbConfig.SSLKey, err = getTLSCertInfo(ctx, l.kubeClient, service.Namespace, config)
	if err != nil {
		return err
	}
	return nil
}

// getSubnetIDForSVC returns the subnet ID for the service's VPC and subnet.
// By default, first VPCName and SubnetName are used to calculate subnet id for the service.
// If the service has annotations specifying VPCName and SubnetName, they are used instead.
func (l *loadbalancers) getSubnetIDForSVC(ctx context.Context, service *v1.Service) (int, error) {
	if Options.VPCNames == "" {
		return 0, fmt.Errorf("CCM not configured with VPC, cannot create NodeBalancer with specified annotation")
	}
	vpcName := strings.Split(Options.VPCNames, ",")[0]
	if specifiedVPCName, ok := service.GetAnnotations()[annotations.NodeBalancerBackendVPCName]; ok {
		vpcName = specifiedVPCName
	}
	vpcID, err := GetVPCID(ctx, l.client, vpcName)
	if err != nil {
		return 0, err
	}
	subnetName := strings.Split(Options.SubnetNames, ",")[0]
	if specifiedSubnetName, ok := service.GetAnnotations()[annotations.NodeBalancerBackendSubnetName]; ok {
		subnetName = specifiedSubnetName
	}
	return GetSubnetID(ctx, l.client, vpcID, subnetName)
}

// buildLoadBalancerRequest returns a linodego.NodeBalancer
// requests for service across nodes.
func (l *loadbalancers) buildLoadBalancerRequest(ctx context.Context, clusterName string, service *v1.Service, nodes []*v1.Node) (*linodego.NodeBalancer, error) {
	if len(nodes) == 0 {
		return nil, fmt.Errorf("%w: cluster %s, service %s", errNoNodesAvailable, clusterName, getServiceNn(service))
	}
	ports := service.Spec.Ports
	configs := make([]*linodego.NodeBalancerConfigCreateOptions, 0, len(ports))

	subnetID := 0
	backendIPv4Range, ok := service.GetAnnotations()[annotations.NodeBalancerBackendIPv4Range]
	if ok {
		if err := validateNodeBalancerBackendIPv4Range(backendIPv4Range); err != nil {
			return nil, err
		}
		id, err := l.getSubnetIDForSVC(ctx, service)
		if err != nil {
			return nil, err
		}
		subnetID = id
	}

	for _, port := range ports {
		config, err := l.buildNodeBalancerConfig(ctx, service, port)
		if err != nil {
			return nil, err
		}
		createOpt := config.GetCreateOptions()

		for _, n := range nodes {
			createOpt.Nodes = append(createOpt.Nodes, l.buildNodeBalancerNodeConfigRebuildOptions(n, port.NodePort, subnetID, config.Protocol).NodeBalancerNodeCreateOptions)
		}

		configs = append(configs, &createOpt)
	}
	return l.createNodeBalancer(ctx, clusterName, service, configs)
}

func coerceString(str string, minLen, maxLen int, padding string) string {
	if len(padding) == 0 {
		padding = "x"
	}
	if len(str) > maxLen {
		return str[:maxLen]
	} else if len(str) < minLen {
		return coerceString(fmt.Sprintf("%s%s", padding, str), minLen, maxLen, padding)
	}
	return str
}

func (l *loadbalancers) buildNodeBalancerNodeConfigRebuildOptions(node *v1.Node, nodePort int32, subnetID int, protocol linodego.ConfigProtocol) linodego.NodeBalancerConfigRebuildNodeOptions {
	nodeOptions := linodego.NodeBalancerConfigRebuildNodeOptions{
		NodeBalancerNodeCreateOptions: linodego.NodeBalancerNodeCreateOptions{
			Address: fmt.Sprintf("%v:%v", getNodePrivateIP(node, subnetID), nodePort),
			// NodeBalancer backends must be 3-32 chars in length
			// If < 3 chars, pad node name with "node-" prefix
			Label:  coerceString(node.Name, 3, 32, "node-"),
			Weight: 100,
		},
	}
	// Mode is not set for UDP protocol
	if protocol != linodego.ProtocolUDP {
		nodeOptions.Mode = "accept"
	}
	if subnetID != 0 {
		nodeOptions.SubnetID = subnetID
	}
	return nodeOptions
}

func (l *loadbalancers) retrieveKubeClient() error {
	if l.kubeClient != nil {
		return nil
	}

	var (
		kubeConfig *rest.Config
		err        error
	)

	// Check to see if --kubeconfig was set. If it was, build a kubeconfig from the given file.
	// Otherwise, use the in-cluster config.
	kubeconfigFlag := Options.KubeconfigFlag
	if kubeconfigFlag == nil || kubeconfigFlag.Value.String() == "" {
		kubeConfig, err = rest.InClusterConfig()
	} else {
		kubeConfig, err = clientcmd.BuildConfigFromFlags("", kubeconfigFlag.Value.String())
	}

	if err != nil {
		return err
	}

	l.kubeClient, err = kubernetes.NewForConfig(kubeConfig)
	if err != nil {
		return err
	}

	return nil
}

func getPortConfig(service *v1.Service, port v1.ServicePort) (portConfig, error) {
	portConfigResult := portConfig{}
	portConfigResult.Port = int(port.Port)

	portConfigAnnotationResult, err := getPortConfigAnnotation(service, int(port.Port))
	if err != nil {
		return portConfigResult, err
	}

	// validate and set protocol
	protocol, err := getPortProtocol(portConfigAnnotationResult, service, port)
	if err != nil {
		return portConfigResult, err
	}
	portConfigResult.Protocol = linodego.ConfigProtocol(protocol)

	// validate and set proxy protocol
	proxyProtocol, err := getPortProxyProtocol(portConfigAnnotationResult, service, portConfigResult.Protocol)
	if err != nil {
		return portConfigResult, err
	}
	portConfigResult.ProxyProtocol = linodego.ConfigProxyProtocol(proxyProtocol)

	// validate and set algorithm
	algorithm, err := getPortAlgorithm(portConfigAnnotationResult, service, portConfigResult.Protocol)
	if err != nil {
		return portConfigResult, err
	}
	portConfigResult.Algorithm = linodego.ConfigAlgorithm(algorithm)

	// set TLS secret name. Its only used for TCP and HTTPS protocols
	if protocol == string(linodego.ProtocolUDP) && portConfigAnnotationResult.TLSSecretName != "" {
		return portConfigResult, fmt.Errorf("specifying TLS secret name is not supported for UDP")
	}
	portConfigResult.TLSSecretName = portConfigAnnotationResult.TLSSecretName

	// validate and set udp check port
	udpCheckPort, err := getPortUDPCheckPort(portConfigAnnotationResult, service, portConfigResult.Protocol)
	if err != nil {
		return portConfigResult, err
	}
	if protocol == string(linodego.ProtocolUDP) {
		portConfigResult.UDPCheckPort = udpCheckPort
	}

	// validate and set stickiness
	stickiness, err := getPortStickiness(portConfigAnnotationResult, service, portConfigResult.Protocol)
	if err != nil {
		return portConfigResult, err
	}
	// Stickiness is not supported for TCP protocol
	if protocol != string(linodego.ProtocolTCP) {
		portConfigResult.Stickiness = linodego.ConfigStickiness(stickiness)
	}

	return portConfigResult, nil
}

func getHealthCheckType(service *v1.Service, port v1.ServicePort) (linodego.ConfigCheck, error) {
	hType, ok := service.GetAnnotations()[annotations.AnnLinodeHealthCheckType]
	if !ok {
		if port.Protocol == v1.ProtocolUDP {
			return linodego.CheckNone, nil
		}
		return linodego.CheckConnection, nil
	}
	if !validNBConfigChecks[hType] {
		return "", fmt.Errorf("invalid health check type: %q specified in annotation: %q", hType, annotations.AnnLinodeHealthCheckType)
	}
	return linodego.ConfigCheck(hType), nil
}

func getPortConfigAnnotation(service *v1.Service, port int) (portConfigAnnotation, error) {
	annotation := portConfigAnnotation{}
	annotationKey := annotations.AnnLinodePortConfigPrefix + strconv.Itoa(port)
	annotationJSON, ok := service.GetAnnotations()[annotationKey]

	if !ok {
		return annotation, nil
	}

	err := json.Unmarshal([]byte(annotationJSON), &annotation)
	if err != nil {
		return annotation, err
	}

	return annotation, nil
}

// getNodePrivateIP provides the Linode Backend IP the NodeBalancer will communicate with.
// If a service specifies NodeBalancerBackendIPv4Range annotation, it will
// use NodeInternalIP of node.
// For services which don't have NodeBalancerBackendIPv4Range annotation,
// Backend IP can be overwritten to the one specified using AnnLinodeNodePrivateIP
// annotation over the NodeInternalIP.
func getNodePrivateIP(node *v1.Node, subnetID int) string {
	if subnetID == 0 {
		if address, exists := node.Annotations[annotations.AnnLinodeNodePrivateIP]; exists {
			return address
		}
	}

	klog.Infof("Node %s, assigned IP addresses: %v", node.Name, node.Status.Addresses)
	for _, addr := range node.Status.Addresses {
		if addr.Type == v1.NodeInternalIP {
			return addr.Address
		}
	}
	return ""
}

func getTLSCertInfo(ctx context.Context, kubeClient kubernetes.Interface, namespace string, config portConfig) (string, string, error) {
	if config.TLSSecretName == "" {
		return "", "", fmt.Errorf("TLS secret name for port %v is not specified", config.Port)
	}

	secret, err := kubeClient.CoreV1().Secrets(namespace).Get(ctx, config.TLSSecretName, metav1.GetOptions{})
	if err != nil {
		return "", "", err
	}

	cert := string(secret.Data[v1.TLSCertKey])
	cert = strings.TrimSpace(cert)

	key := string(secret.Data[v1.TLSPrivateKeyKey])

	key = strings.TrimSpace(key)

	return cert, key, nil
}

func getConnectionThrottle(service *v1.Service) int {
	connThrottle := 0 // disable throttle if nothing is specified

	if connThrottleString := service.GetAnnotations()[annotations.AnnLinodeThrottle]; connThrottleString != "" {
		parsed, err := strconv.Atoi(connThrottleString)
		if err == nil {
			if parsed < 0 {
				parsed = 0
			}

			if parsed > maxConnThrottleStringLen {
				parsed = maxConnThrottleStringLen
			}
			connThrottle = parsed
		}
	}

	return connThrottle
}

func makeLoadBalancerStatus(service *v1.Service, nb *linodego.NodeBalancer) *v1.LoadBalancerStatus {
	ingress := v1.LoadBalancerIngress{
		Hostname: *nb.Hostname,
	}

	// Return hostname-only if annotation is set or environment variable is set
	if getServiceBoolAnnotation(service, annotations.AnnLinodeHostnameOnlyIngress) {
		return &v1.LoadBalancerStatus{
			Ingress: []v1.LoadBalancerIngress{ingress},
		}
	}

	if val := envBoolOptions("LINODE_HOSTNAME_ONLY_INGRESS"); val {
		klog.Infof("LINODE_HOSTNAME_ONLY_INGRESS:  (%v)", val)
		return &v1.LoadBalancerStatus{
			Ingress: []v1.LoadBalancerIngress{ingress},
		}
	}

	// Check for per-service IPv6 annotation first, then fall back to global setting
	useIPv6 := getServiceBoolAnnotation(service, annotations.AnnLinodeEnableIPv6Ingress) || Options.EnableIPv6ForLoadBalancers

	// When IPv6 is enabled (either per-service or globally), include both IPv4 and IPv6
	if useIPv6 && nb.IPv6 != nil && *nb.IPv6 != "" {
		ingresses := []v1.LoadBalancerIngress{
			{
				Hostname: *nb.Hostname,
				IP:       *nb.IPv4,
			},
			{
				Hostname: *nb.Hostname,
				IP:       *nb.IPv6,
			},
		}
		klog.V(4).Infof("Using both IPv4 and IPv6 addresses for NodeBalancer (%d): %s, %s", nb.ID, *nb.IPv4, *nb.IPv6)
		return &v1.LoadBalancerStatus{
			Ingress: ingresses,
		}
	}

	// Default case - just use IPv4
	ingress.IP = *nb.IPv4
	return &v1.LoadBalancerStatus{
		Ingress: []v1.LoadBalancerIngress{ingress},
	}
}

// Checks for a truth value in an environment variable
func envBoolOptions(o string) bool {
	boolValue, err := strconv.ParseBool(os.Getenv(o))
	if err != nil {
		return false
	}
	return boolValue
}

// getServiceNn returns the services namespaced name.
func getServiceNn(service *v1.Service) string {
	return fmt.Sprintf("%s/%s", service.Namespace, service.Name)
}

func getServiceBoolAnnotation(service *v1.Service, name string) bool {
	value, ok := service.GetAnnotations()[name]
	if !ok {
		return false
	}
	boolValue, err := strconv.ParseBool(value)
	return err == nil && boolValue
}

// validateNodeBalancerBackendIPv4Range validates the NodeBalancerBackendIPv4Range
// annotation to be within the NodeBalancerBackendIPv4Subnet if it is set.
func validateNodeBalancerBackendIPv4Range(backendIPv4Range string) error {
	if Options.NodeBalancerBackendIPv4Subnet == "" {
		return nil
	}
	withinCIDR, err := isCIDRWithinCIDR(Options.NodeBalancerBackendIPv4Subnet, backendIPv4Range)
	if err != nil {
		return fmt.Errorf("invalid IPv4 range: %w", err)
	}
	if !withinCIDR {
		return fmt.Errorf("IPv4 range %s is not within the subnet %s", backendIPv4Range, Options.NodeBalancerBackendIPv4Subnet)
	}
	return nil
}

// isCIDRWithinCIDR returns true if the inner CIDR is within the outer CIDR.
func isCIDRWithinCIDR(outer, inner string) (bool, error) {
	_, ipNet1, err := net.ParseCIDR(outer)
	if err != nil {
		return false, fmt.Errorf("invalid CIDR: %w", err)
	}
	_, ipNet2, err := net.ParseCIDR(inner)
	if err != nil {
		return false, fmt.Errorf("invalid CIDR: %w", err)
	}
	return ipNet1.Contains(ipNet2.IP), nil
}<|MERGE_RESOLUTION|>--- conflicted
+++ resolved
@@ -60,12 +60,8 @@
 		string(linodego.AlgorithmRoundRobin): true,
 		string(linodego.AlgorithmRingHash):   true,
 		string(linodego.AlgorithmLeastConn):  true,
-	}
-<<<<<<< HEAD
-	// validTCPStickiness is a map of valid HTTP stickiness options
-=======
+  }
 	// validHTTPStickiness is a map of valid HTTP stickiness options
->>>>>>> 8d08bde2
 	validHTTPStickiness = map[string]bool{
 		string(linodego.StickinessNone):       true,
 		string(linodego.StickinessHTTPCookie): true,
