package linode

import (
	"context"
	"fmt"
	"io"
	"net"
	"os"
	"strconv"
	"time"

	"github.com/spf13/pflag"
	"golang.org/x/exp/slices"
	"k8s.io/client-go/informers"
	cloudprovider "k8s.io/cloud-provider"
	"k8s.io/klog/v2"

	"github.com/linode/linode-cloud-controller-manager/cloud/linode/client"
)

const (
	// The name of this cloudprovider
	ProviderName           = "linode"
	accessTokenEnv         = "LINODE_API_TOKEN"
	regionEnv              = "LINODE_REGION"
	ciliumLBType           = "cilium-bgp"
	nodeBalancerLBType     = "nodebalancer"
	tokenHealthCheckPeriod = 5 * time.Minute
)

var supportedLoadBalancerTypes = []string{ciliumLBType, nodeBalancerLBType}

// Options is a configuration object for this cloudprovider implementation.
// We expect it to be initialized with flags external to this package, likely in
// main.go
var Options struct {
	KubeconfigFlag           *pflag.Flag
	LinodeGoDebug            bool
	EnableRouteController    bool
	EnableTokenHealthChecker bool
	// Deprecated: use VPCNames instead
<<<<<<< HEAD
	VPCName               string
	VPCNames              string
	LoadBalancerType      string
	BGPNodeSelector       string
	IpHolderSuffix        string
	LinodeExternalNetwork *net.IPNet
	NodeBalancerTags      []string
	GlobalStopChannel     chan<- struct{}
=======
	VPCName                       string
	VPCNames                      string
	SubnetNames                   string
	LoadBalancerType              string
	BGPNodeSelector               string
	IpHolderSuffix                string
	LinodeExternalNetwork         *net.IPNet
	NodeBalancerTags              []string
	DefaultNBType                 string
	NodeBalancerBackendIPv4Subnet string
	GlobalStopChannel             chan<- struct{}
	EnableIPv6ForLoadBalancers    bool
>>>>>>> 6d72edbc
}

type linodeCloud struct {
	client                   client.Client
	instances                cloudprovider.InstancesV2
	loadbalancers            cloudprovider.LoadBalancer
	routes                   cloudprovider.Routes
	linodeTokenHealthChecker *healthChecker
}

<<<<<<< HEAD
var instanceCache *instances
=======
var (
	instanceCache     *instances
	ipHolderCharLimit int = 23
)
>>>>>>> 6d72edbc

func init() {
	registerMetrics()
	cloudprovider.RegisterCloudProvider(
		ProviderName,
		func(io.Reader) (cloudprovider.Interface, error) {
			return newCloud()
		})
}

// newLinodeClientWithPrometheus creates a new client kept in its own local
// scope and returns an instrumented one that should be used and passed around
func newLinodeClientWithPrometheus(apiToken string, timeout time.Duration) (client.Client, error) {
	linodeClient, err := client.New(apiToken, timeout)
	if err != nil {
<<<<<<< HEAD
		return nil, fmt.Errorf("client was not created succesfully: %w", err)
=======
		return nil, fmt.Errorf("client was not created successfully: %w", err)
>>>>>>> 6d72edbc
	}

	if Options.LinodeGoDebug {
		linodeClient.SetDebug(true)
	}

	return client.NewClientWithPrometheus(linodeClient), nil
}

func newCloud() (cloudprovider.Interface, error) {
	region := os.Getenv(regionEnv)
	if region == "" {
		return nil, fmt.Errorf("%s must be set in the environment (use a k8s secret)", regionEnv)
	}

	// Read environment variables (from secrets)
	apiToken := os.Getenv(accessTokenEnv)
	if apiToken == "" {
		return nil, fmt.Errorf("%s must be set in the environment (use a k8s secret)", accessTokenEnv)
	}

	// set timeout used by linodeclient for API calls
	timeout := client.DefaultClientTimeout
	if raw, ok := os.LookupEnv("LINODE_REQUEST_TIMEOUT_SECONDS"); ok {
		if t, err := strconv.Atoi(raw); err == nil && t > 0 {
			timeout = time.Duration(t) * time.Second
		}
	}

	linodeClient, err := newLinodeClientWithPrometheus(apiToken, timeout)
	if err != nil {
		return nil, err
	}
<<<<<<< HEAD

	var healthChecker *healthChecker

	if Options.EnableTokenHealthChecker {
		authenticated, err := client.CheckClientAuthenticated(context.TODO(), linodeClient)
		if err != nil {
			return nil, fmt.Errorf("linode client authenticated connection error: %w", err)
		}

		if !authenticated {
			return nil, fmt.Errorf("linode api token %q is invalid", accessTokenEnv)
		}

		healthChecker = newHealthChecker(linodeClient, tokenHealthCheckPeriod, Options.GlobalStopChannel)
	}

=======

	var healthChecker *healthChecker

	if Options.EnableTokenHealthChecker {
		var authenticated bool
		authenticated, err = client.CheckClientAuthenticated(context.TODO(), linodeClient)
		if err != nil {
			return nil, fmt.Errorf("linode client authenticated connection error: %w", err)
		}

		if !authenticated {
			return nil, fmt.Errorf("linode api token %q is invalid", accessTokenEnv)
		}

		healthChecker = newHealthChecker(linodeClient, tokenHealthCheckPeriod, Options.GlobalStopChannel)
	}

>>>>>>> 6d72edbc
	if Options.VPCName != "" && Options.VPCNames != "" {
		return nil, fmt.Errorf("cannot have both vpc-name and vpc-names set")
	}

	if Options.VPCName != "" {
		klog.Warningf("vpc-name flag is deprecated. Use vpc-names instead")
		Options.VPCNames = Options.VPCName
	}

<<<<<<< HEAD
=======
	// SubnetNames can't be used without VPCNames also being set
	if Options.SubnetNames != "" && Options.VPCNames == "" {
		klog.Warningf("failed to set flag subnet-names: vpc-names must be set to a non-empty value")
		Options.SubnetNames = ""
	}

>>>>>>> 6d72edbc
	instanceCache = newInstances(linodeClient)
	routes, err := newRoutes(linodeClient, instanceCache)
	if err != nil {
		return nil, fmt.Errorf("routes client was not created successfully: %w", err)
	}

	if Options.LoadBalancerType != "" && !slices.Contains(supportedLoadBalancerTypes, Options.LoadBalancerType) {
		return nil, fmt.Errorf(
			"unsupported default load-balancer type %s. Options are %v",
			Options.LoadBalancerType,
			supportedLoadBalancerTypes,
		)
	}

	if Options.IpHolderSuffix != "" {
		klog.Infof("Using IP holder suffix '%s'\n", Options.IpHolderSuffix)
	}

<<<<<<< HEAD
	if len(Options.IpHolderSuffix) > 23 {
		msg := fmt.Sprintf("ip-holder-suffix must be 23 characters or less: %s is %d characters\n", Options.IpHolderSuffix, len(Options.IpHolderSuffix))
=======
	if len(Options.IpHolderSuffix) > ipHolderCharLimit {
		msg := fmt.Sprintf("ip-holder-suffix must be %d characters or less: %s is %d characters\n", ipHolderCharLimit, Options.IpHolderSuffix, len(Options.IpHolderSuffix))
>>>>>>> 6d72edbc
		klog.Error(msg)
		return nil, fmt.Errorf("%s", msg)
	}

	// create struct that satisfies cloudprovider.Interface
	lcloud := &linodeCloud{
		client:                   linodeClient,
		instances:                instanceCache,
		loadbalancers:            newLoadbalancers(linodeClient, region),
		routes:                   routes,
		linodeTokenHealthChecker: healthChecker,
	}
	return lcloud, nil
}

func (c *linodeCloud) Initialize(clientBuilder cloudprovider.ControllerClientBuilder, stopCh <-chan struct{}) {
	kubeclient := clientBuilder.ClientOrDie("linode-shared-informers")
	sharedInformer := informers.NewSharedInformerFactory(kubeclient, 0)
	serviceInformer := sharedInformer.Core().V1().Services()
	nodeInformer := sharedInformer.Core().V1().Nodes()

	if c.linodeTokenHealthChecker != nil {
		go c.linodeTokenHealthChecker.Run(stopCh)
	}

<<<<<<< HEAD
	serviceController := newServiceController(c.loadbalancers.(*loadbalancers), serviceInformer)
=======
	lb, assertion := c.loadbalancers.(*loadbalancers)
	if !assertion {
		klog.Error("type assertion during Initialize() failed")
		return
	}
	serviceController := newServiceController(lb, serviceInformer)
>>>>>>> 6d72edbc
	go serviceController.Run(stopCh)

	nodeController := newNodeController(kubeclient, c.client, nodeInformer, instanceCache)
	go nodeController.Run(stopCh)
}

func (c *linodeCloud) LoadBalancer() (cloudprovider.LoadBalancer, bool) {
	return c.loadbalancers, true
}

func (c *linodeCloud) Instances() (cloudprovider.Instances, bool) {
	return nil, false
}

func (c *linodeCloud) InstancesV2() (cloudprovider.InstancesV2, bool) {
	return c.instances, true
}

func (c *linodeCloud) Zones() (cloudprovider.Zones, bool) {
	return nil, false
}

func (c *linodeCloud) Clusters() (cloudprovider.Clusters, bool) {
	return nil, false
}

func (c *linodeCloud) Routes() (cloudprovider.Routes, bool) {
	if Options.EnableRouteController {
		return c.routes, true
	}
	return nil, false
}

func (c *linodeCloud) ProviderName() string {
	return ProviderName
}

func (c *linodeCloud) ScrubDNS(_, _ []string) (nsOut, srchOut []string) {
	return nil, nil
}

func (c *linodeCloud) HasClusterID() bool {
	return true
}<|MERGE_RESOLUTION|>--- conflicted
+++ resolved
@@ -39,16 +39,6 @@
 	EnableRouteController    bool
 	EnableTokenHealthChecker bool
 	// Deprecated: use VPCNames instead
-<<<<<<< HEAD
-	VPCName               string
-	VPCNames              string
-	LoadBalancerType      string
-	BGPNodeSelector       string
-	IpHolderSuffix        string
-	LinodeExternalNetwork *net.IPNet
-	NodeBalancerTags      []string
-	GlobalStopChannel     chan<- struct{}
-=======
 	VPCName                       string
 	VPCNames                      string
 	SubnetNames                   string
@@ -61,7 +51,6 @@
 	NodeBalancerBackendIPv4Subnet string
 	GlobalStopChannel             chan<- struct{}
 	EnableIPv6ForLoadBalancers    bool
->>>>>>> 6d72edbc
 }
 
 type linodeCloud struct {
@@ -72,14 +61,10 @@
 	linodeTokenHealthChecker *healthChecker
 }
 
-<<<<<<< HEAD
-var instanceCache *instances
-=======
 var (
 	instanceCache     *instances
 	ipHolderCharLimit int = 23
 )
->>>>>>> 6d72edbc
 
 func init() {
 	registerMetrics()
@@ -95,11 +80,7 @@
 func newLinodeClientWithPrometheus(apiToken string, timeout time.Duration) (client.Client, error) {
 	linodeClient, err := client.New(apiToken, timeout)
 	if err != nil {
-<<<<<<< HEAD
-		return nil, fmt.Errorf("client was not created succesfully: %w", err)
-=======
 		return nil, fmt.Errorf("client was not created successfully: %w", err)
->>>>>>> 6d72edbc
 	}
 
 	if Options.LinodeGoDebug {
@@ -133,24 +114,6 @@
 	if err != nil {
 		return nil, err
 	}
-<<<<<<< HEAD
-
-	var healthChecker *healthChecker
-
-	if Options.EnableTokenHealthChecker {
-		authenticated, err := client.CheckClientAuthenticated(context.TODO(), linodeClient)
-		if err != nil {
-			return nil, fmt.Errorf("linode client authenticated connection error: %w", err)
-		}
-
-		if !authenticated {
-			return nil, fmt.Errorf("linode api token %q is invalid", accessTokenEnv)
-		}
-
-		healthChecker = newHealthChecker(linodeClient, tokenHealthCheckPeriod, Options.GlobalStopChannel)
-	}
-
-=======
 
 	var healthChecker *healthChecker
 
@@ -168,7 +131,6 @@
 		healthChecker = newHealthChecker(linodeClient, tokenHealthCheckPeriod, Options.GlobalStopChannel)
 	}
 
->>>>>>> 6d72edbc
 	if Options.VPCName != "" && Options.VPCNames != "" {
 		return nil, fmt.Errorf("cannot have both vpc-name and vpc-names set")
 	}
@@ -178,15 +140,12 @@
 		Options.VPCNames = Options.VPCName
 	}
 
-<<<<<<< HEAD
-=======
 	// SubnetNames can't be used without VPCNames also being set
 	if Options.SubnetNames != "" && Options.VPCNames == "" {
 		klog.Warningf("failed to set flag subnet-names: vpc-names must be set to a non-empty value")
 		Options.SubnetNames = ""
 	}
 
->>>>>>> 6d72edbc
 	instanceCache = newInstances(linodeClient)
 	routes, err := newRoutes(linodeClient, instanceCache)
 	if err != nil {
@@ -205,13 +164,8 @@
 		klog.Infof("Using IP holder suffix '%s'\n", Options.IpHolderSuffix)
 	}
 
-<<<<<<< HEAD
-	if len(Options.IpHolderSuffix) > 23 {
-		msg := fmt.Sprintf("ip-holder-suffix must be 23 characters or less: %s is %d characters\n", Options.IpHolderSuffix, len(Options.IpHolderSuffix))
-=======
 	if len(Options.IpHolderSuffix) > ipHolderCharLimit {
 		msg := fmt.Sprintf("ip-holder-suffix must be %d characters or less: %s is %d characters\n", ipHolderCharLimit, Options.IpHolderSuffix, len(Options.IpHolderSuffix))
->>>>>>> 6d72edbc
 		klog.Error(msg)
 		return nil, fmt.Errorf("%s", msg)
 	}
@@ -237,16 +191,12 @@
 		go c.linodeTokenHealthChecker.Run(stopCh)
 	}
 
-<<<<<<< HEAD
-	serviceController := newServiceController(c.loadbalancers.(*loadbalancers), serviceInformer)
-=======
 	lb, assertion := c.loadbalancers.(*loadbalancers)
 	if !assertion {
 		klog.Error("type assertion during Initialize() failed")
 		return
 	}
 	serviceController := newServiceController(lb, serviceInformer)
->>>>>>> 6d72edbc
 	go serviceController.Run(stopCh)
 
 	nodeController := newNodeController(kubeclient, c.client, nodeInformer, instanceCache)
