--- conflicted
+++ resolved
@@ -40,11 +40,8 @@
 }
 
 func newFake(t *testing.T) *fakeAPI {
-<<<<<<< HEAD
-=======
 	t.Helper()
 
->>>>>>> 6d72edbc
 	fake := &fakeAPI{
 		t:        t,
 		nb:       make(map[string]*linodego.NodeBalancer),
@@ -117,23 +114,6 @@
 				}
 			}
 		}
-<<<<<<< HEAD
-
-		resp := paginatedResponse[linodego.NodeBalancer]{
-			Page:    1,
-			Pages:   1,
-			Results: res,
-			Data:    data,
-		}
-		rr, _ := json.Marshal(resp)
-		_, _ = w.Write(rr)
-	})
-
-	f.mux.HandleFunc("GET /v4/nodebalancers/{nodeBalancerId}", func(w http.ResponseWriter, r *http.Request) {
-		nb, found := f.nb[r.PathValue("nodeBalancerId")]
-		if !found {
-			w.WriteHeader(404)
-=======
 
 		resp := paginatedResponse[linodego.NodeBalancer]{
 			Page:    1,
@@ -197,7 +177,6 @@
 		nb, found := f.nb[r.PathValue("nodeBalancerId")]
 		if !found {
 			w.WriteHeader(http.StatusNotFound)
->>>>>>> 6d72edbc
 			resp := linodego.APIError{
 				Errors: []linodego.APIErrorReason{
 					{Reason: "Not Found"},
@@ -307,11 +286,7 @@
 
 		firewallDevices, found := f.fwd[fwdId]
 		if !found {
-<<<<<<< HEAD
-			w.WriteHeader(404)
-=======
 			w.WriteHeader(http.StatusNotFound)
->>>>>>> 6d72edbc
 			resp := linodego.APIError{
 				Errors: []linodego.APIErrorReason{
 					{Reason: "Not Found"},
@@ -543,58 +518,6 @@
 		_, _ = w.Write(resp)
 	})
 
-<<<<<<< HEAD
-	f.mux.HandleFunc("POST /v4/networking/firewalls/{firewallId}/devices", func(w http.ResponseWriter, r *http.Request) {
-		fdco := linodego.FirewallDeviceCreateOptions{}
-		if err := json.NewDecoder(r.Body).Decode(&fdco); err != nil {
-			f.t.Fatal(err)
-		}
-
-		firewallID, err := strconv.Atoi(r.PathValue("firewallId"))
-		if err != nil {
-			f.t.Fatal(err)
-		}
-
-		fwd := createFirewallDevice(firewallID, f, fdco)
-		resp, err := json.Marshal(fwd)
-		if err != nil {
-			f.t.Fatal(err)
-		}
-		_, _ = w.Write(resp)
-	})
-
-	f.mux.HandleFunc("DELETE /v4/nodebalancers/{nodeBalancerId}", func(w http.ResponseWriter, r *http.Request) {
-		delete(f.nb, r.PathValue("nodeBalancerId"))
-		nid, err := strconv.Atoi(r.PathValue("nodeBalancerId"))
-		if err != nil {
-			f.t.Fatal(err)
-		}
-
-		for k, c := range f.nbc {
-			if c.NodeBalancerID == nid {
-				delete(f.nbc, k)
-			}
-		}
-
-		for k, n := range f.nbn {
-			if n.NodeBalancerID == nid {
-				delete(f.nbn, k)
-			}
-		}
-	})
-
-	f.mux.HandleFunc("DELETE /v4/nodebalancers/{nodeBalancerId}/configs/{configId}/nodes/{nodeId}", func(w http.ResponseWriter, r *http.Request) {
-		delete(f.nbn, r.PathValue("nodeId"))
-	})
-
-	f.mux.HandleFunc("DELETE /v4/nodebalancers/{nodeBalancerId}/configs/{configId}", func(w http.ResponseWriter, r *http.Request) {
-		delete(f.nbc, r.PathValue("configId"))
-
-		cid, err := strconv.Atoi(r.PathValue("configId"))
-		if err != nil {
-			f.t.Fatal(err)
-		}
-=======
 	f.mux.HandleFunc("POST /v4/vpcs", func(w http.ResponseWriter, r *http.Request) {
 		vco := linodego.VPCCreateOptions{}
 		if err := json.NewDecoder(r.Body).Decode(&vco); err != nil {
@@ -693,7 +616,6 @@
 		if err != nil {
 			f.t.Fatal(err)
 		}
->>>>>>> 6d72edbc
 
 		for k, n := range f.nbn {
 			if n.ConfigID == cid {
@@ -783,7 +705,6 @@
 		}
 		_, _ = w.Write(resp)
 	})
-<<<<<<< HEAD
 
 	f.mux.HandleFunc("PUT /v4/networking/firewalls/{firewallID}/rules", func(w http.ResponseWriter, r *http.Request) {
 		fwrs := new(linodego.FirewallRuleSet)
@@ -791,15 +712,6 @@
 			f.t.Fatal(err)
 		}
 
-=======
-
-	f.mux.HandleFunc("PUT /v4/networking/firewalls/{firewallID}/rules", func(w http.ResponseWriter, r *http.Request) {
-		fwrs := new(linodego.FirewallRuleSet)
-		if err := json.NewDecoder(r.Body).Decode(fwrs); err != nil {
-			f.t.Fatal(err)
-		}
-
->>>>>>> 6d72edbc
 		fwID, err := strconv.Atoi(r.PathValue("firewallID"))
 		if err != nil {
 			f.t.Fatal(err)
@@ -818,11 +730,7 @@
 			return
 		}
 
-<<<<<<< HEAD
-		w.WriteHeader(404)
-=======
 		w.WriteHeader(http.StatusNotFound)
->>>>>>> 6d72edbc
 		resp := linodego.APIError{
 			Errors: []linodego.APIErrorReason{
 				{Reason: "Not Found"},
@@ -861,11 +769,7 @@
 			return
 		}
 
-<<<<<<< HEAD
-		w.WriteHeader(404)
-=======
 		w.WriteHeader(http.StatusNotFound)
->>>>>>> 6d72edbc
 		resp := linodego.APIError{
 			Errors: []linodego.APIErrorReason{
 				{Reason: "Not Found"},
