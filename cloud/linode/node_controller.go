--- conflicted
+++ resolved
@@ -24,14 +24,9 @@
 )
 
 const (
-<<<<<<< HEAD
-	informerResyncPeriod = 1 * time.Minute
-	defaultMetadataTTL   = 300 * time.Second
-=======
 	informerResyncPeriod   = 1 * time.Minute
 	defaultMetadataTTL     = 300 * time.Second
 	defaultK8sNodeCacheTTL = 300 * time.Second
->>>>>>> 6d72edbc
 )
 
 var registeredK8sNodeCache *k8sNodeCache = newK8sNodeCache()
@@ -52,15 +47,6 @@
 	metadataLastUpdate map[string]time.Time
 	ttl                time.Duration
 
-<<<<<<< HEAD
-	queue workqueue.TypedDelayingInterface[any]
-}
-
-func newNodeController(kubeclient kubernetes.Interface, client client.Client, informer v1informers.NodeInformer, instanceCache *instances) *nodeController {
-	timeout := defaultMetadataTTL
-	if raw, ok := os.LookupEnv("LINODE_METADATA_TTL"); ok {
-		if t, _ := strconv.Atoi(raw); t > 0 {
-=======
 	queue         workqueue.TypedDelayingInterface[nodeRequest]
 	nodeLastAdded map[string]time.Time
 }
@@ -167,7 +153,6 @@
 	timeout := defaultMetadataTTL
 	if raw, ok := os.LookupEnv("LINODE_METADATA_TTL"); ok {
 		if t, err := strconv.Atoi(raw); t > 0 && err == nil {
->>>>>>> 6d72edbc
 			timeout = time.Duration(t) * time.Second
 		}
 	}
@@ -179,12 +164,8 @@
 		informer:           informer,
 		ttl:                timeout,
 		metadataLastUpdate: make(map[string]time.Time),
-<<<<<<< HEAD
-		queue:              workqueue.NewTypedDelayingQueueWithConfig[any](workqueue.TypedDelayingQueueConfig[any]{Name: "ccm_node"}),
-=======
 		queue:              workqueue.NewTypedDelayingQueueWithConfig(workqueue.TypedDelayingQueueConfig[nodeRequest]{Name: "ccm_node"}),
 		nodeLastAdded:      make(map[string]time.Time),
->>>>>>> 6d72edbc
 	}
 }
 
@@ -198,11 +179,7 @@
 				}
 
 				klog.Infof("NodeController will handle newly created node (%s) metadata", node.Name)
-<<<<<<< HEAD
-				s.queue.Add(node)
-=======
 				s.addNodeToQueue(node)
->>>>>>> 6d72edbc
 			},
 			UpdateFunc: func(oldObj, newObj interface{}) {
 				node, ok := newObj.(*v1.Node)
@@ -211,11 +188,7 @@
 				}
 
 				klog.Infof("NodeController will handle newly updated node (%s) metadata", node.Name)
-<<<<<<< HEAD
-				s.queue.Add(node)
-=======
 				s.addNodeToQueue(node)
->>>>>>> 6d72edbc
 			},
 		},
 		informerResyncPeriod,
@@ -316,13 +289,7 @@
 
 	expectedPrivateIP := ""
 	// linode API response for linode will contain only one private ip
-<<<<<<< HEAD
-	// if any private ip is configured. If it changes in future or linode
-	// supports other subnets with nodebalancer, this logic needs to be updated.
-	// https://www.linode.com/docs/api/linode-instances/#linode-view
-=======
 	// if any private ip is configured.
->>>>>>> 6d72edbc
 	for _, addr := range linode.IPv4 {
 		if isPrivate(addr) {
 			expectedPrivateIP = addr.String()
@@ -338,32 +305,12 @@
 	var updatedNode *v1.Node
 	if err := retry.RetryOnConflict(retry.DefaultRetry, func() error {
 		// Get a fresh copy of the node so the resource version is up-to-date
-<<<<<<< HEAD
-		n, err := s.kubeclient.CoreV1().Nodes().Get(ctx, node.Name, metav1.GetOptions{})
-=======
 		nodeResult, err := s.kubeclient.CoreV1().Nodes().Get(ctx, node.Name, metav1.GetOptions{})
->>>>>>> 6d72edbc
 		if err != nil {
 			return err
 		}
 
 		// Try to update the node UUID if it has not been set
-<<<<<<< HEAD
-		if n.Labels[annotations.AnnLinodeHostUUID] != linode.HostUUID {
-			n.Labels[annotations.AnnLinodeHostUUID] = linode.HostUUID
-		}
-
-		// Try to update the node ProviderID if it has not been set
-		if n.Spec.ProviderID == "" {
-			n.Spec.ProviderID = providerIDPrefix + strconv.Itoa(linode.ID)
-		}
-
-		// Try to update the expectedPrivateIP if its not set or doesn't match
-		if n.Annotations[annotations.AnnLinodeNodePrivateIP] != expectedPrivateIP && expectedPrivateIP != "" {
-			n.Annotations[annotations.AnnLinodeNodePrivateIP] = expectedPrivateIP
-		}
-		_, err = s.kubeclient.CoreV1().Nodes().Update(ctx, n, metav1.UpdateOptions{})
-=======
 		if nodeResult.Labels[annotations.AnnLinodeHostUUID] != linode.HostUUID {
 			nodeResult.Labels[annotations.AnnLinodeHostUUID] = linode.HostUUID
 		}
@@ -378,7 +325,6 @@
 			nodeResult.Annotations[annotations.AnnLinodeNodePrivateIP] = expectedPrivateIP
 		}
 		updatedNode, err = s.kubeclient.CoreV1().Nodes().Update(ctx, nodeResult, metav1.UpdateOptions{})
->>>>>>> 6d72edbc
 		return err
 	}); err != nil {
 		klog.V(1).ErrorS(err, "Node update error")
