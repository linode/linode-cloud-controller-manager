package linode

import (
	"context"
	"net/http"
	"strings"
	"time"

	"github.com/appscode/go/wait"
	"github.com/linode/linodego"
	v1 "k8s.io/api/core/v1"
	v1informers "k8s.io/client-go/informers/core/v1"
	"k8s.io/client-go/tools/cache"
	"k8s.io/client-go/util/workqueue"
	"k8s.io/klog/v2"
)

var retryInterval = time.Minute * 1

type serviceController struct {
	loadbalancers *loadbalancers
	informer      v1informers.ServiceInformer

	queue workqueue.TypedDelayingInterface[any]
}

func newServiceController(loadbalancers *loadbalancers, informer v1informers.ServiceInformer) *serviceController {
	return &serviceController{
		loadbalancers: loadbalancers,
		informer:      informer,
		queue:         workqueue.NewTypedDelayingQueue[any](),
	}
}

func (s *serviceController) Run(stopCh <-chan struct{}) {
	if _, err := s.informer.Informer().AddEventHandler(cache.ResourceEventHandlerFuncs{
		DeleteFunc: func(obj interface{}) {
			service, ok := obj.(*v1.Service)
			if !ok {
				return
			}

			if service.Spec.Type != v1.ServiceTypeLoadBalancer {
				return
			}

			klog.Infof("ServiceController will handle service (%s) deletion", getServiceNn(service))
			s.queue.Add(service)
		},
		UpdateFunc: func(oldObj, newObj interface{}) {
			newSvc, ok := newObj.(*v1.Service)
			if !ok {
				return
			}
			oldSvc, ok := oldObj.(*v1.Service)
			if !ok {
				return
			}

<<<<<<< HEAD
			if newSvc.Spec.Type != "LoadBalancer" && oldSvc.Spec.Type == "LoadBalancer" {
=======
			if newSvc.Spec.Type != v1.ServiceTypeLoadBalancer && oldSvc.Spec.Type == v1.ServiceTypeLoadBalancer {
>>>>>>> 6d72edbc
				klog.Infof("ServiceController will handle service (%s) LoadBalancer deletion", getServiceNn(oldSvc))
				s.queue.Add(oldSvc)
			}
		},
	}); err != nil {
		klog.Errorf("ServiceController didn't successfully register it's Informer %s", err)
	}

	go wait.Until(s.worker, time.Second, stopCh)
	s.informer.Informer().Run(stopCh)
}

// worker runs a worker thread that dequeues deleted services and processes
// deleting their underlying NodeBalancers.
func (s *serviceController) worker() {
	for s.processNextDeletion() {
	}
}

func (s *serviceController) processNextDeletion() bool {
	key, quit := s.queue.Get()
	if quit {
		return false
	}
	defer s.queue.Done(key)

	service, ok := key.(*v1.Service)
	if !ok {
		klog.Errorf("expected dequeued key to be of type *v1.Service but got %T", service)
		return true
	}

	err := s.handleServiceDeleted(service)
	//nolint: errorlint //switching to errors.Is()/errors.As() causes errors with Code field
	switch deleteErr := err.(type) {
	case nil:
		break

	case *linodego.Error:
		if deleteErr.Code >= http.StatusInternalServerError || deleteErr.Code == http.StatusTooManyRequests {
			klog.Errorf("failed to delete NodeBalancer for service (%s); retrying in 1 minute: %s", getServiceNn(service), err)
			s.queue.AddAfter(service, retryInterval)
		}

	default:
		klog.Errorf("failed to delete NodeBalancer for service (%s); will not retry: %s", getServiceNn(service), err)
	}

	return true
}

func (s *serviceController) handleServiceDeleted(service *v1.Service) error {
	klog.Infof("ServiceController handling service (%s) deletion", getServiceNn(service))
	clusterName := strings.TrimPrefix(service.Namespace, "kube-system-")
	return s.loadbalancers.EnsureLoadBalancerDeleted(context.Background(), clusterName, service)
}<|MERGE_RESOLUTION|>--- conflicted
+++ resolved
@@ -57,11 +57,7 @@
 				return
 			}
 
-<<<<<<< HEAD
-			if newSvc.Spec.Type != "LoadBalancer" && oldSvc.Spec.Type == "LoadBalancer" {
-=======
 			if newSvc.Spec.Type != v1.ServiceTypeLoadBalancer && oldSvc.Spec.Type == v1.ServiceTypeLoadBalancer {
->>>>>>> 6d72edbc
 				klog.Infof("ServiceController will handle service (%s) LoadBalancer deletion", getServiceNn(oldSvc))
 				s.queue.Add(oldSvc)
 			}
