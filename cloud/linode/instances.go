--- conflicted
+++ resolved
@@ -97,24 +97,6 @@
 			}
 			vpcNodes[r.LinodeID] = append(vpcNodes[r.LinodeID], *r.Address)
 		}
-<<<<<<< HEAD
-	}
-
-	newNodes := make(map[int]linodeInstance, len(instances))
-	for i, instance := range instances {
-
-		// if running within VPC, only store instances in cache which are part of VPC
-		if Options.VPCNames != "" && len(vpcNodes[instance.ID]) == 0 {
-			continue
-		}
-		node := linodeInstance{
-			instance: &instances[i],
-			ips:      nc.getInstanceAddresses(instance, vpcNodes[instance.ID]),
-		}
-		newNodes[instance.ID] = node
-	}
-
-=======
 	}
 
 	newNodes := make(map[int]linodeInstance, len(instances))
@@ -130,7 +112,6 @@
 		newNodes[instance.ID] = node
 	}
 
->>>>>>> 6d72edbc
 	nc.nodes = newNodes
 	nc.lastUpdate = time.Now()
 	return nil
