--- conflicted
+++ resolved
@@ -9,7 +9,6 @@
 	"testing"
 
 	"github.com/golang/mock/gomock"
-	"github.com/linode/linode-cloud-controller-manager/cloud/linode/client/mocks"
 	"github.com/linode/linodego"
 	"github.com/stretchr/testify/assert"
 	"github.com/stretchr/testify/require"
@@ -49,11 +48,7 @@
 		client.EXPECT().ListInstances(gomock.Any(), nil).Times(1).Return([]linodego.Instance{}, nil)
 
 		exists, err := instances.InstanceExists(ctx, node)
-<<<<<<< HEAD
-		assert.NoError(t, err)
-=======
-		require.NoError(t, err)
->>>>>>> 6d72edbc
+		require.NoError(t, err)
 		assert.False(t, exists)
 	})
 
@@ -106,11 +101,7 @@
 		node := nodeWithName(name)
 
 		meta, err := instances.InstanceMetadata(ctx, node)
-<<<<<<< HEAD
-		assert.Nil(t, err)
-=======
-		require.NoError(t, err)
->>>>>>> 6d72edbc
+		require.NoError(t, err)
 		assert.Equal(t, providerIDPrefix+strconv.Itoa(expectedInstance.ID), meta.ProviderID)
 	})
 
@@ -162,21 +153,11 @@
 	t.Run("should return data when linode is found (by name) and addresses must be in order", func(t *testing.T) {
 		instances := newInstances(client)
 		id := 123
-<<<<<<< HEAD
-		name := "mock-instance"
-		node := nodeWithName(name)
-		publicIPv4 := net.ParseIP("45.76.101.25")
-		privateIPv4 := net.ParseIP("192.168.133.65")
-		ipv6Addr := "2001::8a2e:370:7348"
-		linodeType := "g6-standard-1"
-		region := "us-east"
-=======
 		node := nodeWithName(instanceName)
 		publicIPv4 := net.ParseIP("45.76.101.25")
 		privateIPv4 := net.ParseIP("192.168.133.65")
 		ipv6Addr := "2001::8a2e:370:7348"
 		linodeType := typeG6
->>>>>>> 6d72edbc
 
 		Options.VPCNames = "test"
 		vpcIDs["test"] = 1
@@ -184,15 +165,9 @@
 
 		instance := linodego.Instance{
 			ID:     id,
-<<<<<<< HEAD
-			Label:  name,
-			Type:   linodeType,
-			Region: region,
-=======
 			Label:  instanceName,
 			Type:   linodeType,
 			Region: usEast,
->>>>>>> 6d72edbc
 			IPv4:   []*net.IP{&publicIPv4, &privateIPv4},
 			IPv6:   ipv6Addr,
 		}
@@ -227,24 +202,14 @@
 		client.EXPECT().ListVPCIPAddresses(gomock.Any(), vpcIDs["test"], gomock.Any()).Return(routesInVPC, nil)
 
 		meta, err := instances.InstanceMetadata(ctx, node)
-<<<<<<< HEAD
-		assert.NoError(t, err)
-		assert.Equal(t, providerIDPrefix+strconv.Itoa(id), meta.ProviderID)
-		assert.Equal(t, region, meta.Region)
-=======
 		require.NoError(t, err)
 		assert.Equal(t, providerIDPrefix+strconv.Itoa(id), meta.ProviderID)
 		assert.Equal(t, usEast, meta.Region)
->>>>>>> 6d72edbc
 		assert.Equal(t, linodeType, meta.InstanceType)
 		assert.Equal(t, []v1.NodeAddress{
 			{
 				Type:    v1.NodeHostName,
-<<<<<<< HEAD
-				Address: name,
-=======
 				Address: instanceName,
->>>>>>> 6d72edbc
 			},
 			{
 				Type:    v1.NodeInternalIP,
@@ -459,15 +424,9 @@
 				meta, err := instances.InstanceMetadata(ctx, &node)
 				if test.expectedErr != nil {
 					assert.Nil(t, meta)
-<<<<<<< HEAD
-					assert.Equal(t, err, test.expectedErr)
-				} else {
-					assert.Nil(t, err)
-=======
 					assert.Equal(t, test.expectedErr, err)
 				} else {
 					require.NoError(t, err)
->>>>>>> 6d72edbc
 					assert.Equal(t, providerIDPrefix+strconv.Itoa(expectedInstance.ID), meta.ProviderID)
 				}
 			})
