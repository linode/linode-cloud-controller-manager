package linode

import (
	"context"
	"fmt"
	"net"
	"slices"
	"strconv"
	"strings"
	"testing"

	"github.com/golang/mock/gomock"
	"github.com/linode/linodego"
	"github.com/stretchr/testify/assert"
	v1 "k8s.io/api/core/v1"
	metav1 "k8s.io/apimachinery/pkg/apis/meta/v1"
	cloudprovider "k8s.io/cloud-provider"

	"github.com/linode/linode-cloud-controller-manager/cloud/linode/client/mocks"
<<<<<<< HEAD
)

const (
	instanceName string = "mock-instance"
	usEast       string = "us-east"
	typeG6       string = "g6-standard-1"
=======
>>>>>>> aa06e1c3
)

func nodeWithProviderID(providerID string) *v1.Node {
	return &v1.Node{Spec: v1.NodeSpec{
		ProviderID: providerID,
	}}
}

func nodeWithName(name string) *v1.Node {
	return &v1.Node{ObjectMeta: metav1.ObjectMeta{Name: name}}
}

func TestInstanceExists(t *testing.T) {
	ctx := context.TODO()
	ctrl := gomock.NewController(t)
	defer ctrl.Finish()

	client := mocks.NewMockClient(ctrl)

	t.Run("should return false if linode does not exist (by providerID)", func(t *testing.T) {
		instances := newInstances(client)
		node := nodeWithProviderID(providerIDPrefix + "123")
		client.EXPECT().ListInstances(gomock.Any(), nil).Times(1).Return([]linodego.Instance{}, nil)

		exists, err := instances.InstanceExists(ctx, node)
		assert.NoError(t, err)
		assert.False(t, exists)
	})

	t.Run("should return true if linode exists (by provider)", func(t *testing.T) {
		instances := newInstances(client)
		node := nodeWithProviderID(providerIDPrefix + "123")
		client.EXPECT().ListInstances(gomock.Any(), nil).Times(1).Return([]linodego.Instance{
			{
				ID:     123,
				Label:  "mock",
				Region: usEast,
				Type:   "g6-standard-2",
			},
		}, nil)

		exists, err := instances.InstanceExists(ctx, node)
		assert.NoError(t, err)
		assert.True(t, exists)
	})

	t.Run("should return true if linode exists (by name)", func(t *testing.T) {
		instances := newInstances(client)
		name := "some-name"
		node := nodeWithName(name)

		client.EXPECT().ListInstances(gomock.Any(), nil).Times(1).Return([]linodego.Instance{
			{ID: 123, Label: name},
		}, nil)

		exists, err := instances.InstanceExists(ctx, node)
		assert.NoError(t, err)
		assert.True(t, exists)
	})
}

func TestMetadataRetrieval(t *testing.T) {
	ctx := context.TODO()
	ctrl := gomock.NewController(t)
	defer ctrl.Finish()

	client := mocks.NewMockClient(ctrl)

	t.Run("uses name over IP for finding linode", func(t *testing.T) {
		instances := newInstances(client)
		publicIP := net.ParseIP("172.234.31.123")
		privateIP := net.ParseIP("192.168.159.135")
		expectedInstance := linodego.Instance{Label: "expected-instance", ID: 12345, IPv4: []*net.IP{&publicIP, &privateIP}}
		client.EXPECT().ListInstances(gomock.Any(), nil).Times(1).Return([]linodego.Instance{{Label: "wrong-instance", ID: 3456, IPv4: []*net.IP{&publicIP, &privateIP}}, expectedInstance}, nil)
		name := "expected-instance"
		node := nodeWithName(name)

		meta, err := instances.InstanceMetadata(ctx, node)
		assert.NoError(t, err)
		assert.Equal(t, providerIDPrefix+strconv.Itoa(expectedInstance.ID), meta.ProviderID)
	})

	t.Run("fails when linode does not exist (by provider)", func(t *testing.T) {
		instances := newInstances(client)
		id := 456302
		providerID := providerIDPrefix + strconv.Itoa(id)
		node := nodeWithProviderID(providerID)
		client.EXPECT().ListInstances(gomock.Any(), nil).Times(1).Return([]linodego.Instance{}, nil)
		meta, err := instances.InstanceMetadata(ctx, node)

		assert.ErrorIs(t, err, cloudprovider.InstanceNotFound)
		assert.Nil(t, meta)
	})

	t.Run("should return data when linode is found (by name)", func(t *testing.T) {
		instances := newInstances(client)
		id := 123
		node := nodeWithName(instanceName)
		publicIPv4 := net.ParseIP("45.76.101.25")
		privateIPv4 := net.ParseIP("192.168.133.65")
		linodeType := typeG6
		region := usEast
		client.EXPECT().ListInstances(gomock.Any(), nil).Times(1).Return([]linodego.Instance{
			{ID: id, Label: instanceName, Type: linodeType, Region: region, IPv4: []*net.IP{&publicIPv4, &privateIPv4}},
		}, nil)

		meta, err := instances.InstanceMetadata(ctx, node)
		assert.NoError(t, err)
		assert.Equal(t, providerIDPrefix+strconv.Itoa(id), meta.ProviderID)
		assert.Equal(t, region, meta.Region)
		assert.Equal(t, linodeType, meta.InstanceType)
		assert.Equal(t, []v1.NodeAddress{
			{
				Type:    v1.NodeHostName,
				Address: instanceName,
			},
			{
				Type:    v1.NodeExternalIP,
				Address: publicIPv4.String(),
			},
			{
				Type:    v1.NodeInternalIP,
				Address: privateIPv4.String(),
			},
		}, meta.NodeAddresses)
	})

	t.Run("should return data when linode is found (by name) and addresses must be in order", func(t *testing.T) {
		instances := newInstances(client)
		id := 123
		node := nodeWithName(instanceName)
		publicIPv4 := net.ParseIP("45.76.101.25")
		privateIPv4 := net.ParseIP("192.168.133.65")
		ipv6Addr := "2001::8a2e:370:7348"
		linodeType := typeG6

		Options.VPCNames = "test"
		vpcIDs["test"] = 1
		Options.EnableRouteController = true

		instance := linodego.Instance{
			ID:     id,
			Label:  instanceName,
			Type:   linodeType,
			Region: usEast,
			IPv4:   []*net.IP{&publicIPv4, &privateIPv4},
			IPv6:   ipv6Addr,
		}
		vpcIP := "10.0.0.2"
		addressRange1 := "10.192.0.0/24"
		addressRange2 := "10.192.10.0/24"
		routesInVPC := []linodego.VPCIP{
			{
				Address:      &vpcIP,
				AddressRange: nil,
				VPCID:        vpcIDs["test"],
				NAT1To1:      nil,
				LinodeID:     id,
			},
			{
				Address:      nil,
				AddressRange: &addressRange1,
				VPCID:        vpcIDs["test"],
				NAT1To1:      nil,
				LinodeID:     id,
			},
			{
				Address:      nil,
				AddressRange: &addressRange2,
				VPCID:        vpcIDs["test"],
				NAT1To1:      nil,
				LinodeID:     id,
			},
		}

		client.EXPECT().ListInstances(gomock.Any(), nil).Times(1).Return([]linodego.Instance{instance}, nil)
		client.EXPECT().ListVPCIPAddresses(gomock.Any(), vpcIDs["test"], gomock.Any()).Return(routesInVPC, nil)

		meta, err := instances.InstanceMetadata(ctx, node)
		assert.NoError(t, err)
		assert.Equal(t, providerIDPrefix+strconv.Itoa(id), meta.ProviderID)
		assert.Equal(t, usEast, meta.Region)
		assert.Equal(t, linodeType, meta.InstanceType)
		assert.Equal(t, []v1.NodeAddress{
			{
				Type:    v1.NodeHostName,
				Address: instanceName,
			},
			{
				Type:    v1.NodeInternalIP,
				Address: vpcIP,
			},
			{
				Type:    v1.NodeExternalIP,
				Address: publicIPv4.String(),
			},
			{
				Type:    v1.NodeInternalIP,
				Address: privateIPv4.String(),
			},
			{
				Type:    v1.NodeExternalIP,
				Address: ipv6Addr,
			},
		}, meta.NodeAddresses)

		Options.VPCNames = ""
	})

	ipTests := []struct {
		name              string
		inputIPv4s        []string
		inputIPv6         string
		externalNetwork   string
		existingAddresses []v1.NodeAddress
		outputAddresses   []v1.NodeAddress
		expectedErr       error
	}{
		{
			"no IPs",
			nil,
			"",
			"",
			nil,
			nil,
			instanceNoIPAddressesError{192910},
		},
		{
			"one public, one private",
			[]string{"32.74.121.25", "192.168.121.42"},
			"",
			"",
			nil,
			[]v1.NodeAddress{{Type: v1.NodeExternalIP, Address: "32.74.121.25"}, {Type: v1.NodeInternalIP, Address: "192.168.121.42"}},
			nil,
		},
		{
			"one public ipv4, one public ipv6",
			[]string{"32.74.121.25"},
			"2600:3c06::f03c:94ff:fe1e:e072",
			"",
			nil,
			[]v1.NodeAddress{{Type: v1.NodeExternalIP, Address: "32.74.121.25"}, {Type: v1.NodeExternalIP, Address: "2600:3c06::f03c:94ff:fe1e:e072"}},
			nil,
		},
		{
			"one public, no private",
			[]string{"32.74.121.25"},
			"",
			"",
			nil,
			[]v1.NodeAddress{{Type: v1.NodeExternalIP, Address: "32.74.121.25"}},
			nil,
		},
		{
			"one private, no public",
			[]string{"192.168.121.42"},
			"",
			"",
			nil,
			[]v1.NodeAddress{{Type: v1.NodeInternalIP, Address: "192.168.121.42"}},
			nil,
		},
		{
			"two public addresses",
			[]string{"32.74.121.25", "32.74.121.22"},
			"",
			"",
			nil,
			[]v1.NodeAddress{{Type: v1.NodeExternalIP, Address: "32.74.121.25"}, {Type: v1.NodeExternalIP, Address: "32.74.121.22"}},
			nil,
		},
		{
			"two private addresses",
			[]string{"192.168.121.42", "10.0.2.15"},
			"",
			"",
			nil,
			[]v1.NodeAddress{{Type: v1.NodeInternalIP, Address: "192.168.121.42"}, {Type: v1.NodeInternalIP, Address: "10.0.2.15"}},
			nil,
		},
		{
			"two private addresses - one in network marked as external",
			[]string{"192.168.121.42", "10.0.2.15"},
			"",
			"10.0.2.0/16",
			nil,
			[]v1.NodeAddress{{Type: v1.NodeInternalIP, Address: "192.168.121.42"}, {Type: v1.NodeExternalIP, Address: "10.0.2.15"}},
			nil,
		},
		{
			"one private address, one existing internal IP set on the node",
			[]string{"192.168.121.42"},
			"",
			"",
			[]v1.NodeAddress{{Type: v1.NodeInternalIP, Address: "10.0.0.1"}},
			[]v1.NodeAddress{{Type: v1.NodeInternalIP, Address: "192.168.121.42"}, {Type: v1.NodeInternalIP, Address: "10.0.0.1"}},
			nil,
		},
	}

	for _, test := range ipTests {
		t.Run(fmt.Sprintf("addresses are retrieved - %s", test.name), func(t *testing.T) {
			instances := newInstances(client)
			id := 192910
			name := "my-instance"
			providerID := providerIDPrefix + strconv.Itoa(id)
			node := nodeWithProviderID(providerID)
			if test.externalNetwork == "" {
				Options.LinodeExternalNetwork = nil
			} else {
				_, Options.LinodeExternalNetwork, _ = net.ParseCIDR(test.externalNetwork)
			}
			if test.existingAddresses != nil {
				node.Status.Addresses = append(node.Status.Addresses, test.existingAddresses...)
			}
			ips := make([]*net.IP, 0, len(test.inputIPv4s))
			for _, ip := range test.inputIPv4s {
				parsed := net.ParseIP(ip)
				if parsed == nil {
					t.Fatalf("cannot parse %v as an ipv4", ip)
				}
				ips = append(ips, &parsed)
			}

			linodeType := typeG6
			region := usEast
			client.EXPECT().ListInstances(gomock.Any(), nil).Times(1).Return([]linodego.Instance{
				{ID: id, Label: name, Type: linodeType, Region: region, IPv4: ips, IPv6: test.inputIPv6},
			}, nil)

			meta, err := instances.InstanceMetadata(ctx, node)

			assert.Equal(t, test.expectedErr, err)
			if test.expectedErr == nil {
				assert.Equal(t, region, meta.Region)
				assert.Equal(t, linodeType, meta.InstanceType)
				addresses := append([]v1.NodeAddress{
					{Type: v1.NodeHostName, Address: name},
				}, test.outputAddresses...)
				slices.SortFunc(meta.NodeAddresses, func(a v1.NodeAddress, b v1.NodeAddress) int {
					return strings.Compare(a.Address, b.Address)
				})
				slices.SortFunc(addresses, func(a, b v1.NodeAddress) int {
					return strings.Compare(a.Address, b.Address)
				})
				assert.Equal(t, meta.NodeAddresses, addresses)
			}
		})

		getByIPTests := []struct {
			name          string
			nodeAddresses []v1.NodeAddress
			expectedErr   error
		}{
			{name: "gets linode by External IP", nodeAddresses: []v1.NodeAddress{{
				Type:    "ExternalIP",
				Address: "172.234.31.123",
			}, {
				Type:    "InternalIP",
				Address: "192.168.159.135",
			}}},
			{
				name: "returns error on node with only internal IP", nodeAddresses: []v1.NodeAddress{{
					Type:    "ExternalIP",
					Address: "123.2.1.23",
				}, {
					Type:    "InternalIP",
					Address: "192.168.159.135",
				}},
				expectedErr: cloudprovider.InstanceNotFound,
			},
			{
				name: "returns error on no matching nodes by IP", nodeAddresses: []v1.NodeAddress{{
					Type:    "ExternalIP",
					Address: "123.2.1.23",
				}, {
					Type:    "InternalIP",
					Address: "192.168.10.10",
				}},
				expectedErr: cloudprovider.InstanceNotFound,
			},
			{
				name: "returns error on no node IPs", nodeAddresses: []v1.NodeAddress{},
				expectedErr: fmt.Errorf("no IP address found on node test-node-1"),
			},
		}

		publicIP := net.ParseIP("172.234.31.123")
		privateIP := net.ParseIP("192.168.159.135")
		wrongIP := net.ParseIP("1.2.3.4")
		expectedInstance := linodego.Instance{Label: "expected-instance", ID: 12345, IPv4: []*net.IP{&publicIP, &privateIP}}

		for _, test := range getByIPTests {
			t.Run(fmt.Sprintf("gets linode by IP - %s", test.name), func(t *testing.T) {
				instances := newInstances(client)
				client.EXPECT().ListInstances(gomock.Any(), nil).Times(1).Return([]linodego.Instance{{ID: 3456, IPv4: []*net.IP{&wrongIP}}, expectedInstance}, nil)
				node := v1.Node{ObjectMeta: metav1.ObjectMeta{Name: "test-node-1"}, Status: v1.NodeStatus{Addresses: test.nodeAddresses}}
				meta, err := instances.InstanceMetadata(ctx, &node)
				if test.expectedErr != nil {
					assert.Nil(t, meta)
					assert.Equal(t, test.expectedErr, err)
				} else {
					assert.NoError(t, err)
					assert.Equal(t, providerIDPrefix+strconv.Itoa(expectedInstance.ID), meta.ProviderID)
				}
			})
		}
	}
}

func TestMalformedProviders(t *testing.T) {
	ctx := context.TODO()
	ctrl := gomock.NewController(t)
	defer ctrl.Finish()

	client := mocks.NewMockClient(ctrl)

	t.Run("fails on non-numeric providerID", func(t *testing.T) {
		instances := newInstances(client)
		providerID := providerIDPrefix + "abc"
		node := nodeWithProviderID(providerID)
		client.EXPECT().ListInstances(gomock.Any(), nil).Times(1).Return([]linodego.Instance{}, nil)
		meta, err := instances.InstanceMetadata(ctx, node)

		assert.ErrorIs(t, err, invalidProviderIDError{providerID})
		assert.Nil(t, meta)
	})
}

func TestInstanceShutdown(t *testing.T) {
	ctx := context.TODO()
	ctrl := gomock.NewController(t)
	defer ctrl.Finish()

	client := mocks.NewMockClient(ctrl)

	t.Run("fails when instance not found (by provider)", func(t *testing.T) {
		instances := newInstances(client)
		id := 12345
		node := nodeWithProviderID(providerIDPrefix + strconv.Itoa(id))
		client.EXPECT().ListInstances(gomock.Any(), nil).Times(1).Return([]linodego.Instance{}, nil)
		shutdown, err := instances.InstanceShutdown(ctx, node)

		assert.Error(t, err)
		assert.False(t, shutdown)
	})

	t.Run("fails when instance not found (by name)", func(t *testing.T) {
		instances := newInstances(client)
		name := "some-name"
		node := nodeWithName(name)
		client.EXPECT().ListInstances(gomock.Any(), nil).Times(1).Return([]linodego.Instance{}, nil)
		shutdown, err := instances.InstanceShutdown(ctx, node)

		assert.Error(t, err)
		assert.False(t, shutdown)
	})

	t.Run("returns true when instance is shut down", func(t *testing.T) {
		instances := newInstances(client)
		id := 12345
		node := nodeWithProviderID(providerIDPrefix + strconv.Itoa(id))
		client.EXPECT().ListInstances(gomock.Any(), nil).Times(1).Return([]linodego.Instance{
			{ID: id, Label: "offline-linode", Status: linodego.InstanceOffline},
		}, nil)
		shutdown, err := instances.InstanceShutdown(ctx, node)

		assert.NoError(t, err)
		assert.True(t, shutdown)
	})

	t.Run("returns true when instance is shutting down", func(t *testing.T) {
		instances := newInstances(client)
		id := 12345
		node := nodeWithProviderID(providerIDPrefix + strconv.Itoa(id))
		client.EXPECT().ListInstances(gomock.Any(), nil).Times(1).Return([]linodego.Instance{
			{ID: id, Label: "shutting-down-linode", Status: linodego.InstanceShuttingDown},
		}, nil)
		shutdown, err := instances.InstanceShutdown(ctx, node)

		assert.NoError(t, err)
		assert.True(t, shutdown)
	})

	t.Run("returns false when instance is running", func(t *testing.T) {
		instances := newInstances(client)
		id := 12345
		node := nodeWithProviderID(providerIDPrefix + strconv.Itoa(id))
		client.EXPECT().ListInstances(gomock.Any(), nil).Times(1).Return([]linodego.Instance{
			{ID: id, Label: "running-linode", Status: linodego.InstanceRunning},
		}, nil)
		shutdown, err := instances.InstanceShutdown(ctx, node)

		assert.NoError(t, err)
		assert.False(t, shutdown)
	})
}<|MERGE_RESOLUTION|>--- conflicted
+++ resolved
@@ -17,15 +17,13 @@
 	cloudprovider "k8s.io/cloud-provider"
 
 	"github.com/linode/linode-cloud-controller-manager/cloud/linode/client/mocks"
-<<<<<<< HEAD
+
 )
 
 const (
 	instanceName string = "mock-instance"
 	usEast       string = "us-east"
 	typeG6       string = "g6-standard-1"
-=======
->>>>>>> aa06e1c3
 )
 
 func nodeWithProviderID(providerID string) *v1.Node {
