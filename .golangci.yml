--- conflicted
+++ resolved
@@ -110,9 +110,6 @@
     - asciicheck
     - bidichk
     - bodyclose
-<<<<<<< HEAD
-    - copyloopvar
-=======
     - containedctx
     - contextcheck
     - copyloopvar
@@ -130,7 +127,6 @@
     - forbidigo
     - forcetypeassert
     - gci
->>>>>>> 6d72edbc
     - gocheckcompilerdirectives
     - gofmt
     - goimports
