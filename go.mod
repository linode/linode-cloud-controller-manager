--- conflicted
+++ resolved
@@ -138,23 +138,13 @@
 	go.yaml.in/yaml/v2 v2.4.2 // indirect
 	go.yaml.in/yaml/v3 v3.0.4 // indirect
 	go4.org/netipx v0.0.0-20231129151722-fdeea329fbba // indirect
-<<<<<<< HEAD
-	golang.org/x/crypto v0.43.0 // indirect
-	golang.org/x/mod v0.29.0 // indirect
-	golang.org/x/net v0.46.0 // indirect
-	golang.org/x/oauth2 v0.33.0 // indirect
-	golang.org/x/sync v0.18.0 // indirect
-	golang.org/x/sys v0.37.0 // indirect
-	golang.org/x/term v0.36.0 // indirect
-=======
 	golang.org/x/crypto v0.45.0 // indirect
 	golang.org/x/mod v0.29.0 // indirect
 	golang.org/x/net v0.47.0 // indirect
-	golang.org/x/oauth2 v0.30.0 // indirect
+	golang.org/x/oauth2 v0.33.0 // indirect
 	golang.org/x/sync v0.18.0 // indirect
 	golang.org/x/sys v0.38.0 // indirect
 	golang.org/x/term v0.37.0 // indirect
->>>>>>> 9966fd80
 	golang.org/x/text v0.31.0 // indirect
 	golang.org/x/time v0.12.0 // indirect
 	golang.org/x/tools v0.38.0 // indirect
