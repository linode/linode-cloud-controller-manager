--- conflicted
+++ resolved
@@ -38,8 +38,5 @@
   - apiGroups: ["cilium.io"]
     resources: ["ciliumbgppeeringpolicies"]
     verbs: ["get", "watch", "list", "create"]
-<<<<<<< HEAD
-=======
 {{- end }}
->>>>>>> 6d72edbc
 {{- end }}