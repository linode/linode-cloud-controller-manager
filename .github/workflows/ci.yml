name: Continuous Integration
on:
  workflow_dispatch: null
  push:
    branches:
      - main
  pull_request: null

jobs:
  ci:
    runs-on: ubuntu-latest
    strategy:
      matrix:
<<<<<<< HEAD
        go-version: [ 'stable', 'oldstable', '1.21' ]
=======
        go-version: [ 'stable', '1.22' ]
>>>>>>> b7ecd571
    steps:
      - uses: actions/checkout@v4
        with:
          fetch-depth: 0
      - uses: actions/setup-go@v4
        with:
          go-version: ${{ matrix.go-version }}
      - name: Vet
        run: make vet
      - name: Lint
        run: make lint
      - name: Helm Lint
        run: make helm-lint
      - name: Test
        run: make test
      - name: Build
        run: make build
  docker-build:
    runs-on: ubuntu-latest
    steps:
      - uses: actions/checkout@v4
        with:
          fetch-depth: 0
      - name: Docker Meta
        id: meta
        uses: docker/metadata-action@v5
        with:
          images: |
            linode/linode-cloud-controller-manager
          tags: |
            type=raw,value=latest,enable=${{ github.ref == format('refs/heads/{0}', 'main') }}
            type=semver,pattern={{raw}},value=${{ github.ref_name }}
      - name: Build Dockerfile
        uses: docker/build-push-action@v5
        with:
          context: .
          push: false
          tags: ${{ steps.meta.outputs.tags }}
          labels: ${{ steps.meta.outputs.labels }}
          build-args: |
            REV=${{ github.ref_name }}<|MERGE_RESOLUTION|>--- conflicted
+++ resolved
@@ -11,11 +11,7 @@
     runs-on: ubuntu-latest
     strategy:
       matrix:
-<<<<<<< HEAD
-        go-version: [ 'stable', 'oldstable', '1.21' ]
-=======
         go-version: [ 'stable', '1.22' ]
->>>>>>> b7ecd571
     steps:
       - uses: actions/checkout@v4
         with:
